## Table of Contents

1. [Introduction](#introduction)
    - [Problem Description](#problem-description)
    - [Product Description](#product-description)
2. [Architecture](#architecture)
    - [Component Diagram](#component-diagram)
    - [Explanation](#explanation)
    - [Abstraction Layer](#abstraction-layer)
    - [Libraries](#libraries)
3. [Installation Guide](#installation-guide)
    - [Required Software](#required-software)
4. [Implementations](#implementations)
    - [Supported Devices](#supported-devices)
    - [Devices We Tested On](#devices-we-tested-on)
    - [Performance](#performance)
    - [Feature List](#feature-list)
    - [Supported Algorithms](#supported-algorithms)
    - [Out of Scope](#out-of-scope)
5. [Implementation](#implementation)
    - [Code](#code)
   - [Connection Documentation](#JNI-Implementation)
    - [Javadoc](#javadoc)
    - [Rustdoc](#rustdoc)
6. [Example Usage with Our Custom App](#example-usage-with-our-custom-app)
    - [Code Examples](#code-examples)
7. [Risk Management](#risk-management)
    - [Retrospective](#retrospective)
    - [Risk Identification](#risk-identification)
8. [Next Steps](#next-steps)
    - [Ideas](#ideas)
    - [What Could Be Done](#what-could-be-done)
    - [What Can Be Improved](#what-can-be-improved)
9. [Open Source Project](#open-source-project)
    - [License](#license)
    - [Issue Guide](#issue-guide)
    - [Pull Request Guide](#pull-request-guide)
10. [References](#references)
    - [Source Documents](#source-documents)
    - [Research Documents](#research-documents)

### Introduction
This project is part of a student development project at [Hochschule Mannheim (HSMA)](https://www.english.hs-mannheim.de/the-university.html). The project goal is provided by j&s-soft GmbH as part of their open-source project [enmeshed](https://github.com/nmshd).

### Problem Description
The enmeshed app from j&s-soft GmbH currently secures cryptographic keys in the software. This leads to security vulnerabilities and points of attack. To prevent this, hardware security modules are to be used on which the cryptographic keys are to be securely stored so that they cannot be retrieved even on compressed devices.
Our team was tasked with implementing a solution to this problem in the sub-project for Samsung's secure element, the Knox Vault.

### Product Description
The Repository contains a Wrapper that is used to perform cryptographic operations for mobile applications in a Secure Element (SE) on Android devices. Specifically, this project is focused on Samsung Knox Vault as the SE. The interface to the mobile application is provided in Rust, while the communication with the SE will be done using the Android Keystore system.
## Architecture

### Component Diagram

![component diagram](images/component_diagram.jpg)

### Explanation

### Abstraction Layer

### Libraries
<<<<<<< HEAD

- #### JNI

The Java Native Interface (JNI) is a foreign-function interface (FFI) that supports
cross-communication between Java and native languages such as C or Rust. We use it to
communicate between the Rust- and Java parts of the wrapper by calling Java methods from
the Rust environment and passing parameters that way. The JNI is provided by Oracle and tied directly into the JDK.
To find out more about how the exact communication works, check the [JNI Implementation](#JNI-Implementation).
=======
- **Robusta**
- **JNI**

>>>>>>> 02610455
- **KeyStore API**
  The [Android Keystore system](https://developer.android.com/privacy-and-security/keystore) manages the handling of cryptographic keys for us. With the help of other APIs, we can use the keys to encrypt and decrypt data, as well as sign and verify it.

## Installation Guide

### Required Software
- **Android Studio**
- Additional tools and dependencies

## Implementations

### Supported Devices

### Devices We Tested On

### Performance

### Feature List

### Supported Algorithms

### Out of Scope

## Implementation

### Code

### JNI-Implementation

The basic premise of our JNI connection is to have a `JavaVM` passed to the Rust Code. With this reference we are able
to call methods provided by the [JNI crate](https://crates.io/crates/jni). Those allow us to call Java functions and
pass parameters to them and receive return values and Java exceptions.

In order to aid type conversion, we are currently using Robusta as a wrapper around the JNI, but we are only using
functionality that is provided by the JNI itself, in order to make a future conversion to pure JNI easier.

From the `JavaVM` that is passed in the `KnoxConfig` struct we are able to obtain a `JNIEnv`. For us the most important
method provided by this is this method:

```
call_static_method(&self,
 class: T,
 name: U,
 sig: V,
 args: &[JValue]) 
-> Result<JValue>
```

This method gets the class definition with the full package name,
the name of the method in the class,
a signature of the parameters used by the method,
and finally the parameters themselves as JValues.

The class and method name can be determined manually, but the signature should always be automatically generated. To do
this, call the following command on the commandline:

    javap -s -p path/to/the/java/file.class

with the compiled `.class` file. This will print all method signatures to the command line, including the name and the
parameter signature needed for `sig`.

The conversion of your parameters to JValues can be done through `JValue::from(<xyz>)` most of the time.

The method returns a JValue containing the return type of the Java method that needs to be converted back to Rust data
types. If a Java exception is thrown, the method returns an Error.

Example:

    call_static_method(  
    "com/example/vulcans_limes/RustDef",  
    "create_key",  
    "(Ljava/lang/String;Ljava/lang/String;)V",  
    &[JValue::from(jnienv.new_string(key_id).unwrap()),  
      JValue::from(jnienv.new_string(key_gen_info).unwrap())]);

### Javadoc

### Rustdoc

## Example Usage with Our Custom App

### Code Examples

## Risk Management

### Retrospective

### Risk Identification

## Next Steps

### Ideas

### What Could Be Done

### What Can Be Improved

## Open Source Project

### License

### Issue Guide

### Pull Request Guide

## References

### Source Documents

### Research Documents<|MERGE_RESOLUTION|>--- conflicted
+++ resolved
@@ -59,7 +59,6 @@
 ### Abstraction Layer
 
 ### Libraries
-<<<<<<< HEAD
 
 - #### JNI
 
@@ -68,11 +67,6 @@
 communicate between the Rust- and Java parts of the wrapper by calling Java methods from
 the Rust environment and passing parameters that way. The JNI is provided by Oracle and tied directly into the JDK.
 To find out more about how the exact communication works, check the [JNI Implementation](#JNI-Implementation).
-=======
-- **Robusta**
-- **JNI**
-
->>>>>>> 02610455
 - **KeyStore API**
   The [Android Keystore system](https://developer.android.com/privacy-and-security/keystore) manages the handling of cryptographic keys for us. With the help of other APIs, we can use the keys to encrypt and decrypt data, as well as sign and verify it.
 
