import { KeyPairSpec } from "../generated";

export type KeyPairHandle = {
<<<<<<< HEAD
    encryptData: (data: Uint8Array) => Promise<Uint8Array>;
    decryptData: (encryptedData: Uint8Array) => Promise<Uint8Array>;
    signData: (data: Uint8Array) => Promise<Uint8Array>;
    verifySignature: (data: Uint8Array, signature: Uint8Array) => Promise<boolean>;
    getPublicKey: () => Promise<Uint8Array>;
    id: () => Promise<string>;
    delete: () => Promise<void>;
    spec: () => Promise<KeyPairSpec>;
=======
    encryptData: (data: Uint8Array) => Uint8Array;
    decryptData: (encryptedData: Uint8Array) => Uint8Array;
    signData: (data: Uint8Array) => Uint8Array;
    verifySignature: (data: Uint8Array, signature: Uint8Array) => boolean;
    getPublicKey: () => Uint8Array;
    extractKey: () => Uint8Array;
    id: () => string;
    delete: () => void;
    spec: () => KeyPairSpec;
>>>>>>> 5aa02508
};<|MERGE_RESOLUTION|>--- conflicted
+++ resolved
@@ -1,24 +1,13 @@
 import { KeyPairSpec } from "../generated";
 
 export type KeyPairHandle = {
-<<<<<<< HEAD
     encryptData: (data: Uint8Array) => Promise<Uint8Array>;
     decryptData: (encryptedData: Uint8Array) => Promise<Uint8Array>;
     signData: (data: Uint8Array) => Promise<Uint8Array>;
     verifySignature: (data: Uint8Array, signature: Uint8Array) => Promise<boolean>;
     getPublicKey: () => Promise<Uint8Array>;
+    extractKey: () => Promise<Uint8Array>;
     id: () => Promise<string>;
     delete: () => Promise<void>;
     spec: () => Promise<KeyPairSpec>;
-=======
-    encryptData: (data: Uint8Array) => Uint8Array;
-    decryptData: (encryptedData: Uint8Array) => Uint8Array;
-    signData: (data: Uint8Array) => Uint8Array;
-    verifySignature: (data: Uint8Array, signature: Uint8Array) => boolean;
-    getPublicKey: () => Uint8Array;
-    extractKey: () => Uint8Array;
-    id: () => string;
-    delete: () => void;
-    spec: () => KeyPairSpec;
->>>>>>> 5aa02508
 };