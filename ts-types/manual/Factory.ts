--- conflicted
+++ resolved
@@ -10,16 +10,11 @@
 };
 
 export type CreateProviderFromNameFunc = {
-<<<<<<< HEAD
     (name: string, implConf: ProviderImplConfig): Promise<Provider | undefined>;
-};
-=======
-    (name: string, implConf: ProviderImplConfig): Provider | undefined;
 };
 
 export type ProviderFactoryFunctions = {
     getAllProviders: GetAllProvidersFunc,
     createProvider: CreateProviderFunc,
     createProviderFromName: CreateProviderFromNameFunc,
-}
->>>>>>> 5aa02508
+}