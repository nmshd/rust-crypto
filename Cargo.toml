[package]
name = "crypto-layer"
version = "0.1.0"
edition = "2021"
license = "MIT"

[lib]
crate-type = ["cdylib", "lib"]

[profile.dev]
debug-assertions = true
overflow-checks = true

[profile.release]
# Use fewer codegen units to enable more optimizations
codegen-units = 1

# Enable link time optimization for better performance
lto = true

# Strip debug symbols for smaller binary size
debug = false
strip = "symbols"

[features]
ffi = []
android = ["dep:robusta_jni", "dep:libloading", "dep:ndk-context"]
nks = ["core", "dep:x25519-dalek", "hcvault", "dep:reqwest", "dep:rand", "dep:openssl", "dep:arrayref", "dep:base64", "dep:ed25519-dalek", "dep:sodiumoxide"]
hcvault = []
core = []
linux = ["tss-esapi"]
apple-secure-enclave = ["dep:security-framework", "dep:core-foundation", "dep:base64"]
win = ["dep:windows"]
hsm = []
software = ["dep:ring", "dep:pkcs8", "dep:der", "dep:redb", "dep:securestore"]
software-keystore = ["software", "software-metadata"]
software-metadata = ["software"]
yubi = ["hsm", "dep:yubikey", "dep:sha2", "dep:x509-cert", "dep:base64", "dep:rsa", "dep:openssl"]

[dependencies]
arrayref = { version = "0.3.7", optional = true }
base64 = { version = "0.22.1", optional = true }
core-foundation = { version = "0.10.0", optional = true }
der = { version = "0.7.9", optional = true }
ed25519-dalek = { version = "2.1.1", optional = true }
openssl = { version = "0.10.66", optional = true }
pkcs8 = { version = "0.10.2", optional = true }
rand = { version = "0.8.5", optional = true }
redb = { version = "*", optional = true }
reqwest = { version = "0.12.9", features = ["json"], optional = true }
ring = { version = "0.17.8", optional = true }
robusta_jni = { version = "0.2", optional = true }
rsa = { version = "0.9.6", optional = true }
securestore = { version = "0.100.0", optional = true }
security-framework = { version = "3.0.0", optional = true, default-features = false, features = ["OSX_10_15"] }
serde = { version = "1.0.208", features = ["derive"] }
serde_json = { version = "1.0.133" }
sha2 = { version = "0.10.8", optional = true }
smol = "2.0.2"
sodiumoxide = { version = "0.2.7", optional = true }
tracing = { version = "0.1.40", features = ["attributes", "release_max_level_info"] }
tracing-attributes = "0.1.27"
tss-esapi = { version = "7.5.1", optional = true }
windows = { version = "0.57.0", features = [
    "Win32_Foundation",
    "Win32_System_SystemServices",
    "Win32_Security_Tpm",
    "Security_Cryptography_Core",
    "Win32_Security_Cryptography",
    "Win32_Security_Cryptography_Catalog",
    "Data_Xml_Dom",
    "Win32_Foundation",
    "Win32_Security",
], optional = true }
# windows-core = "0.58.0"
# windows-interface = "0.58.0"
# windows-metadata = "0.58.0"
# windows-result = "0.2.0"
x25519-dalek = { version = "2.0.1", features = ["static_secrets"], optional = true }
x509-cert = { version = "0.2.5", optional = true }
yubikey = { version = "0.8.0", optional = true, features = ["untested"] }
nanoid = "0.4.0"
enum_dispatch = "0.3.13"
libloading = { version = "0.8.5", optional = true }
thiserror = "2.0.3"
anyhow = "1.0.93"
bincode = "1.3.3"
pollster = "0.4.0"
rmp-serde = "1.3.0"
tracing-subscriber = { version = "0.3.18", features = ["env-filter"] }
ndk-context = { version = "0.1.1", optional = true }

[dev-dependencies]
color-eyre = "0.6.3"
test-case = "3.3.1"
<<<<<<< HEAD
tempfile = "3.14.0"
lazy_static = "1.5.0"
=======
tracing-subscriber = "0.3.18"
>>>>>>> bd69ac53
<|MERGE_RESOLUTION|>--- conflicted
+++ resolved
@@ -93,9 +93,7 @@
 [dev-dependencies]
 color-eyre = "0.6.3"
 test-case = "3.3.1"
-<<<<<<< HEAD
 tempfile = "3.14.0"
 lazy_static = "1.5.0"
-=======
-tracing-subscriber = "0.3.18"
->>>>>>> bd69ac53
+
+tracing-subscriber = "0.3.18"