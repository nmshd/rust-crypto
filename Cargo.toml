--- conflicted
+++ resolved
@@ -47,7 +47,13 @@
 ]
 win = ["dep:windows"]
 hsm = []
-software = ["dep:ring", "dep:pkcs8", "dep:der", "dep:redb", "dep:ed25519-compact"]
+software = [
+    "dep:ring",
+    "dep:pkcs8",
+    "dep:der",
+    "dep:redb",
+    "dep:ed25519-compact",
+]
 software-keystore = ["software", "software-metadata"]
 software-metadata = ["software"]
 yubi = [
@@ -119,12 +125,9 @@
 rmp-serde = "1.3.0"
 tracing-subscriber = { version = "0.3.18", features = ["env-filter"] }
 ndk-context = { version = "0.1.1", optional = true }
-<<<<<<< HEAD
 ts-rs = { version = "10.0.0", optional = true, features = ["format"] }
 strum = { version = "0.26.3", features = ["derive"] }
-=======
 ed25519-compact = { version = "2.1.1", optional = true }
->>>>>>> 7a54e5d8
 
 [dev-dependencies]
 color-eyre = "0.6.3"
