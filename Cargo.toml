[package]
name = "crypto-layer"
version = "0.1.0"
edition = "2021"
license = "MIT"

[lib]
crate-type = ["cdylib", "lib"]

[profile.dev]
debug-assertions = true
overflow-checks = true

[profile.release]
# Use fewer codegen units to enable more optimizations
codegen-units = 1

# Enable link time optimization for better performance
lto = true

# Strip debug symbols for smaller binary size
debug = false
strip = "symbols"

[features]
debug = []
ffi = []
<<<<<<< HEAD
default = ["android", "tpm"]
android = ["tpm", "robusta_jni", "libloading"]
=======
default = ["android", "tpm", "flutter"]
android = ["robusta_jni", "libloading", "tracing-android", "x25519-dalek"]
>>>>>>> 175db46e
nks = ["core", "x25519-dalek", "hcvault", "reqwest", "rand", "openssl", "arrayref", "base64", "ed25519-dalek", "sodiumoxide"]
hcvault = []
core = []
tpm = []
linux = ["tpm", "tss-esapi"]
macos = []
win = ["tpm", "windows"]
hsm = []
yubi = ["hsm", "yubikey", "sha2", "x509-cert", "base64", "rsa", "openssl"]

[dependencies]
<<<<<<< HEAD
=======
anyhow = { version = "1.0.86" }
>>>>>>> 175db46e
arrayref = { version = "0.3.7", optional = true }
base64 = { version = "0.22.1", optional = true }
ed25519-dalek = { version = "2.1.1", optional = true }
hex = { version = "0.4.3", optional = true }
md-5 = { version = "0.10.6", optional = true }
once_cell = { version = "1.19.0" }
openssl = { version = "0.10.66", optional = true }
rand = { version = "0.8.5", optional = true }
reqwest = { version = "0.12.7", features = ["json"], optional = true }
ring = { version = "0.17.8", optional = true }
robusta_jni = { version = "0.2", optional = true }
rsa = { version = "0.9.6", optional = true }
serde = { version = "1.0.208", features = ["derive"] }
serde_json = { version = "1.0.125" }
sha2 = { version = "0.10.8", optional = true }
sodiumoxide = { version = "0.2.7", optional = true }
tracing = { version = "0.1.40", features = ["attributes"] }
tracing-appender = "0.2.3"
tracing-attributes = "0.1.27"
tracing-subscriber = "0.3.18"
tss-esapi = { version = "7.5.1", optional = true }
windows = { version = "0.57.0", features = [
    "Win32_Foundation",
    "Win32_System_SystemServices",
    "Win32_Security_Tpm",
    "Security_Cryptography_Core",
    "Win32_Security_Cryptography",
    "Win32_Security_Cryptography_Catalog",
    "Data_Xml_Dom",
    "Win32_Foundation",
    "Win32_Security",
], optional = true }
# windows-core = "0.58.0"
# windows-interface = "0.58.0"
# windows-metadata = "0.58.0"
# windows-result = "0.2.0"
x25519-dalek = { version = "2.0.1", features = ["static_secrets"], optional = true }
x509-cert = { version = "0.2.5", optional = true }
yubikey = { version = "0.8.0", optional = true, features = ["untested"] }
nanoid = "0.4.0"
<<<<<<< HEAD
enum_dispatch = "0.3.13"
libloading = {version = "0.8.5", optional = true}
=======
thiserror = "1.0.65"
>>>>>>> 175db46e

[dev-dependencies]
color-eyre = "0.6.3"
test-case = "3.3.1"

[dependencies.getrandom]
version = "0.2.15"
features = ["js"]
optional = true<|MERGE_RESOLUTION|>--- conflicted
+++ resolved
@@ -25,13 +25,8 @@
 [features]
 debug = []
 ffi = []
-<<<<<<< HEAD
 default = ["android", "tpm"]
 android = ["tpm", "robusta_jni", "libloading"]
-=======
-default = ["android", "tpm", "flutter"]
-android = ["robusta_jni", "libloading", "tracing-android", "x25519-dalek"]
->>>>>>> 175db46e
 nks = ["core", "x25519-dalek", "hcvault", "reqwest", "rand", "openssl", "arrayref", "base64", "ed25519-dalek", "sodiumoxide"]
 hcvault = []
 core = []
@@ -43,10 +38,6 @@
 yubi = ["hsm", "yubikey", "sha2", "x509-cert", "base64", "rsa", "openssl"]
 
 [dependencies]
-<<<<<<< HEAD
-=======
-anyhow = { version = "1.0.86" }
->>>>>>> 175db46e
 arrayref = { version = "0.3.7", optional = true }
 base64 = { version = "0.22.1", optional = true }
 ed25519-dalek = { version = "2.1.1", optional = true }
@@ -87,12 +78,9 @@
 x509-cert = { version = "0.2.5", optional = true }
 yubikey = { version = "0.8.0", optional = true, features = ["untested"] }
 nanoid = "0.4.0"
-<<<<<<< HEAD
 enum_dispatch = "0.3.13"
 libloading = {version = "0.8.5", optional = true}
-=======
 thiserror = "1.0.65"
->>>>>>> 175db46e
 
 [dev-dependencies]
 color-eyre = "0.6.3"
