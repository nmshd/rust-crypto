--- conflicted
+++ resolved
@@ -59,19 +59,12 @@
 yubi = [
     "hsm",
     "dep:yubikey",
-<<<<<<< HEAD
-    "dep:sha2",
-=======
->>>>>>> 34845d20
     "dep:x509-cert",
     "dep:base64",
     "dep:rsa",
     "dep:openssl",
 ]
-<<<<<<< HEAD
 ts-interface = ["dep:ts-rs"]
-=======
->>>>>>> 34845d20
 
 [dependencies]
 arrayref = { version = "0.3.7", optional = true }
