[package]
name = "crypto-layer"
version = "0.1.0"
edition = "2021"
license = "MIT"

[lib]
crate-type = ["cdylib", "lib"]

[profile.dev]
debug-assertions = true
overflow-checks = true

[profile.release]
# Use fewer codegen units to enable more optimizations
codegen-units = 1

# Enable link time optimization for better performance
lto = true

# Strip debug symbols for smaller binary size
debug = false
strip = "symbols"

[features]
<<<<<<< HEAD
default = ["nks"]
nks = []
android = []
=======
android = ["robusta_jni", "libloading", "tracing-android"]
>>>>>>> e215f72b
debug = []
hsm = []
ffi = []
hcvault = []
core = []
linux = ["tpm", "tss-esapi"]
macos = []
nitro = ["hsm", "nitrokey"]
std = []
tpm = []
win = ["tpm", "windows"]
yubi = ["hsm", "yubikey"]

[dependencies]
anyhow = "*"
async-std = "*"
futures = "*"
nitrokey = { version = "0.9.0", optional = true }
once_cell = "1.14.0"
windows = { version = "0.56.0", features = [
    "Win32_Security_Tpm",
    "Security_Cryptography_Core",
    "Win32_Security_Cryptography",
], optional = true }
tss-esapi = { version = "7.5.0", optional = true }
serde = { version = "*", features = ["derive"] }
serde_json = "1.0.109"
tracing = { version = "0.1.40", features = ["std", "log"] }
tracing-subscriber = "0.3.18"
tracing-appender = "0.2.3"
yubikey = { version = "0.8.0", optional = true }
<<<<<<< HEAD
reqwest = { version = "0.12.4", features = ["json"] }
tokio = { version = "1", features = ["full"] }
openssl = "0.10.64"
base64 = "0.22.1"
ed25519-dalek = "2.1.1"
arrayref = "0.3.7"
sodiumoxide = "0.2.7"
[dependencies.x25519-dalek]
version = "2.0.1"
features = ["static_secrets"]
=======
robusta_jni = { version = "0.2", optional = true }
libloading = { version = "0.8.3", optional = true}
tracing-android = { version = "0.2.0", optional = true }
>>>>>>> e215f72b

[dev-dependencies]
test-case = "*"<|MERGE_RESOLUTION|>--- conflicted
+++ resolved
@@ -23,13 +23,9 @@
 strip = "symbols"
 
 [features]
-<<<<<<< HEAD
 default = ["nks"]
 nks = []
-android = []
-=======
 android = ["robusta_jni", "libloading", "tracing-android"]
->>>>>>> e215f72b
 debug = []
 hsm = []
 ffi = []
@@ -61,7 +57,6 @@
 tracing-subscriber = "0.3.18"
 tracing-appender = "0.2.3"
 yubikey = { version = "0.8.0", optional = true }
-<<<<<<< HEAD
 reqwest = { version = "0.12.4", features = ["json"] }
 tokio = { version = "1", features = ["full"] }
 openssl = "0.10.64"
@@ -69,14 +64,13 @@
 ed25519-dalek = "2.1.1"
 arrayref = "0.3.7"
 sodiumoxide = "0.2.7"
+
 [dependencies.x25519-dalek]
 version = "2.0.1"
 features = ["static_secrets"]
-=======
 robusta_jni = { version = "0.2", optional = true }
 libloading = { version = "0.8.3", optional = true}
 tracing-android = { version = "0.2.0", optional = true }
->>>>>>> e215f72b
 
 [dev-dependencies]
 test-case = "*"