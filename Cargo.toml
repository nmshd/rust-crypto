[package]
name = "crypto-layer"
version = "0.1.0"
edition = "2021"
license = "MIT"

[lib]
crate-type = ["cdylib", "lib"]

[profile.dev]
debug-assertions = true
overflow-checks = true

[profile.release]
# Use fewer codegen units to enable more optimizations
codegen-units = 1

# Enable link time optimization for better performance
lto = true

# Strip debug symbols for smaller binary size
debug = false
strip = "symbols"

[features]
ffi = []
<<<<<<< HEAD
android = ["dep:robusta_jni", "dep:libloading"]
nks = [
    "core",
    "dep:x25519-dalek",
    "hcvault",
    "dep:reqwest",
    "dep:rand",
    "dep:openssl",
    "dep:arrayref",
    "dep:base64",
    "dep:ed25519-dalek",
    "dep:sodiumoxide",
]
=======
android = ["dep:robusta_jni", "dep:libloading", "dep:ndk-context"]
nks = ["core", "dep:x25519-dalek", "hcvault", "dep:reqwest", "dep:rand", "dep:openssl", "dep:arrayref", "dep:base64", "dep:ed25519-dalek", "dep:sodiumoxide"]
>>>>>>> dddcf863
hcvault = []
core = []
linux = ["tss-esapi"]
apple-secure-enclave = [
    "dep:security-framework",
    "dep:core-foundation",
    "dep:base64",
]
win = ["dep:windows"]
hsm = []
<<<<<<< HEAD
yubi = [
    "hsm",
    "dep:yubikey",
    "dep:sha2",
    "dep:x509-cert",
    "dep:base64",
    "dep:rsa",
    "dep:openssl",
]
# When this feature is enabled, running tests with `cargo test -F ts-interface export_bindings` will create TS bindings.
ts-interface = ["dep:ts-rs"]
=======
software = ["dep:ring", "dep:pkcs8", "dep:der", "dep:redb", "dep:securestore"]
software-keystore = ["software", "software-metadata"]
software-metadata = ["software"]
yubi = ["hsm", "dep:yubikey", "dep:sha2", "dep:x509-cert", "dep:base64", "dep:rsa", "dep:openssl"]
>>>>>>> dddcf863

[dependencies]
arrayref = { version = "0.3.7", optional = true }
base64 = { version = "0.22.1", optional = true }
core-foundation = { version = "0.10.0", optional = true }
der = { version = "0.7.9", optional = true }
ed25519-dalek = { version = "2.1.1", optional = true }
openssl = { version = "0.10.66", optional = true }
pkcs8 = { version = "0.10.2", optional = true }
rand = { version = "0.8.5", optional = true }
redb = { version = "*", optional = true }
reqwest = { version = "0.12.9", features = ["json"], optional = true }
ring = { version = "0.17.8", optional = true }
robusta_jni = { version = "0.2", optional = true }
rsa = { version = "0.9.6", optional = true }
<<<<<<< HEAD
security-framework = { version = "3.0.0", optional = true, default-features = false, features = [
    "OSX_10_15",
] }
=======
securestore = { version = "0.100.0", optional = true }
security-framework = { version = "3.0.0", optional = true, default-features = false, features = ["OSX_10_15"] }
>>>>>>> dddcf863
serde = { version = "1.0.208", features = ["derive"] }
serde_json = { version = "1.0.133" }
sha2 = { version = "0.10.8", optional = true }
smol = "2.0.2"
sodiumoxide = { version = "0.2.7", optional = true }
tracing = { version = "0.1.40", features = [
    "attributes",
    "release_max_level_info",
] }
tracing-attributes = "0.1.27"
tss-esapi = { version = "7.5.1", optional = true }
windows = { version = "0.57.0", features = [
    "Win32_Foundation",
    "Win32_System_SystemServices",
    "Win32_Security_Tpm",
    "Security_Cryptography_Core",
    "Win32_Security_Cryptography",
    "Win32_Security_Cryptography_Catalog",
    "Data_Xml_Dom",
    "Win32_Foundation",
    "Win32_Security",
], optional = true }
# windows-core = "0.58.0"
# windows-interface = "0.58.0"
# windows-metadata = "0.58.0"
# windows-result = "0.2.0"
x25519-dalek = { version = "2.0.1", features = [
    "static_secrets",
], optional = true }
x509-cert = { version = "0.2.5", optional = true }
yubikey = { version = "0.8.0", optional = true, features = ["untested"] }
nanoid = "0.4.0"
enum_dispatch = "0.3.13"
libloading = { version = "0.8.5", optional = true }
<<<<<<< HEAD
thiserror = "1.0.65"
anyhow = { version = "1.0.91" }
=======
thiserror = "2.0.3"
anyhow = "1.0.93"
>>>>>>> dddcf863
bincode = "1.3.3"
pollster = "0.4.0"
rmp-serde = "1.3.0"
tracing-subscriber = { version = "0.3.18", features = ["env-filter"] }
<<<<<<< HEAD
ts-rs = { version = "10.0.0", optional = true, features = ["format"] }
strum = { version = "0.26.3", features = ["derive"] }
=======
ndk-context = { version = "0.1.1", optional = true }
>>>>>>> dddcf863

[dev-dependencies]
color-eyre = "0.6.3"
test-case = "3.3.1"
tempfile = "3.14.0"
lazy_static = "1.5.0"

tracing-subscriber = "0.3.18"<|MERGE_RESOLUTION|>--- conflicted
+++ resolved
@@ -24,8 +24,7 @@
 
 [features]
 ffi = []
-<<<<<<< HEAD
-android = ["dep:robusta_jni", "dep:libloading"]
+android = ["dep:robusta_jni", "dep:libloading", "dep:ndk-context"]
 nks = [
     "core",
     "dep:x25519-dalek",
@@ -38,10 +37,6 @@
     "dep:ed25519-dalek",
     "dep:sodiumoxide",
 ]
-=======
-android = ["dep:robusta_jni", "dep:libloading", "dep:ndk-context"]
-nks = ["core", "dep:x25519-dalek", "hcvault", "dep:reqwest", "dep:rand", "dep:openssl", "dep:arrayref", "dep:base64", "dep:ed25519-dalek", "dep:sodiumoxide"]
->>>>>>> dddcf863
 hcvault = []
 core = []
 linux = ["tss-esapi"]
@@ -52,7 +47,9 @@
 ]
 win = ["dep:windows"]
 hsm = []
-<<<<<<< HEAD
+software = ["dep:ring", "dep:pkcs8", "dep:der", "dep:redb", "dep:securestore"]
+software-keystore = ["software", "software-metadata"]
+software-metadata = ["software"]
 yubi = [
     "hsm",
     "dep:yubikey",
@@ -62,14 +59,6 @@
     "dep:rsa",
     "dep:openssl",
 ]
-# When this feature is enabled, running tests with `cargo test -F ts-interface export_bindings` will create TS bindings.
-ts-interface = ["dep:ts-rs"]
-=======
-software = ["dep:ring", "dep:pkcs8", "dep:der", "dep:redb", "dep:securestore"]
-software-keystore = ["software", "software-metadata"]
-software-metadata = ["software"]
-yubi = ["hsm", "dep:yubikey", "dep:sha2", "dep:x509-cert", "dep:base64", "dep:rsa", "dep:openssl"]
->>>>>>> dddcf863
 
 [dependencies]
 arrayref = { version = "0.3.7", optional = true }
@@ -85,14 +74,10 @@
 ring = { version = "0.17.8", optional = true }
 robusta_jni = { version = "0.2", optional = true }
 rsa = { version = "0.9.6", optional = true }
-<<<<<<< HEAD
+securestore = { version = "0.100.0", optional = true }
 security-framework = { version = "3.0.0", optional = true, default-features = false, features = [
     "OSX_10_15",
 ] }
-=======
-securestore = { version = "0.100.0", optional = true }
-security-framework = { version = "3.0.0", optional = true, default-features = false, features = ["OSX_10_15"] }
->>>>>>> dddcf863
 serde = { version = "1.0.208", features = ["derive"] }
 serde_json = { version = "1.0.133" }
 sha2 = { version = "0.10.8", optional = true }
@@ -127,28 +112,18 @@
 nanoid = "0.4.0"
 enum_dispatch = "0.3.13"
 libloading = { version = "0.8.5", optional = true }
-<<<<<<< HEAD
-thiserror = "1.0.65"
-anyhow = { version = "1.0.91" }
-=======
 thiserror = "2.0.3"
 anyhow = "1.0.93"
->>>>>>> dddcf863
 bincode = "1.3.3"
 pollster = "0.4.0"
 rmp-serde = "1.3.0"
 tracing-subscriber = { version = "0.3.18", features = ["env-filter"] }
-<<<<<<< HEAD
+ndk-context = { version = "0.1.1", optional = true }
 ts-rs = { version = "10.0.0", optional = true, features = ["format"] }
 strum = { version = "0.26.3", features = ["derive"] }
-=======
-ndk-context = { version = "0.1.1", optional = true }
->>>>>>> dddcf863
 
 [dev-dependencies]
 color-eyre = "0.6.3"
 test-case = "3.3.1"
 tempfile = "3.14.0"
-lazy_static = "1.5.0"
-
-tracing-subscriber = "0.3.18"+lazy_static = "1.5.0"