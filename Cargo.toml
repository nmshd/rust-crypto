[package]
name = "crypto-layer"
version = "0.1.0"
edition = "2021"
license = "MIT"

[lib]
crate-type = ["cdylib", "lib"]

[profile.dev]
debug-assertions = true
overflow-checks = true

[profile.release]
# Use fewer codegen units to enable more optimizations
codegen-units = 1

# Enable link time optimization for better performance
lto = true

# Strip debug symbols for smaller binary size
debug = false
strip = "symbols"

[features]
ffi = []
<<<<<<< HEAD
default = []
android = ["tpm", "robusta_jni", "libloading"]
nks = ["core", "x25519-dalek", "hcvault", "reqwest", "rand", "openssl", "arrayref", "dep:base64", "ed25519-dalek", "sodiumoxide"]
=======
android = ["dep:robusta_jni", "dep:libloading"]
nks = ["core", "dep:x25519-dalek", "hcvault", "dep:reqwest", "dep:rand", "dep:openssl", "dep:arrayref", "dep:base64", "dep:ed25519-dalek", "dep:sodiumoxide"]
>>>>>>> c9e6c4d4
hcvault = []
core = []
linux = ["tss-esapi"]
apple-secure-enclave = ["dep:security-framework", "dep:core-foundation", "dep:base64"]
win = ["dep:windows"]
hsm = []
<<<<<<< HEAD
software = ["rustls", "ring", "rustls-pki-types", "rustls-webpki", "pkcs8", "der"]
yubi = ["hsm", "yubikey", "sha2", "x509-cert", "dep:base64", "rsa", "openssl"]
=======
yubi = ["hsm", "dep:yubikey", "dep:sha2", "dep:x509-cert", "dep:base64", "dep:rsa", "dep:openssl"]
>>>>>>> c9e6c4d4

[dependencies]
arrayref = { version = "0.3.7", optional = true }
base64 = { version = "0.22.1", optional = true }
core-foundation = { version = "0.10.0", optional = true }
der = { version = "0.7.9", optional = true }
ed25519-dalek = { version = "2.1.1", optional = true }
once_cell = { version = "1.19.0" }
openssl = { version = "0.10.66", optional = true }
pkcs8 = { version = "0.10.2", optional = true }
rand = { version = "0.8.5", optional = true }
<<<<<<< HEAD
reqwest = { version = "0.12.9", features = ["json"], optional = true }
ring = { version = "0.17.8", optional = true }
=======
reqwest = { version = "0.12.7", features = ["json"], optional = true }
>>>>>>> c9e6c4d4
robusta_jni = { version = "0.2", optional = true }
rustls = { version = "0.23.16", optional = true }
rustls-pki-types = { version = "1.10.0", optional = true }
rustls-webpki = { version = "0.102.8", features = ["aws_lc_rs"], optional = true }
rsa = { version = "0.9.6", optional = true }
security-framework = { version = "3.0.0", optional = true, default-features = false, features = ["OSX_10_15"] }
serde = { version = "1.0.208", features = ["derive"] }
serde_json = { version = "1.0.125" }
sha2 = { version = "0.10.8", optional = true }
sodiumoxide = { version = "0.2.7", optional = true }
tracing = { version = "0.1.40", features = ["attributes"] }
tracing-attributes = "0.1.27"
tss-esapi = { version = "7.5.1", optional = true }
windows = { version = "0.57.0", features = [
    "Win32_Foundation",
    "Win32_System_SystemServices",
    "Win32_Security_Tpm",
    "Security_Cryptography_Core",
    "Win32_Security_Cryptography",
    "Win32_Security_Cryptography_Catalog",
    "Data_Xml_Dom",
    "Win32_Foundation",
    "Win32_Security",
], optional = true }
# windows-core = "0.58.0"
# windows-interface = "0.58.0"
# windows-metadata = "0.58.0"
# windows-result = "0.2.0"
x25519-dalek = { version = "2.0.1", features = ["static_secrets"], optional = true }
x509-cert = { version = "0.2.5", optional = true }
yubikey = { version = "0.8.0", optional = true, features = ["untested"] }
nanoid = "0.4.0"
enum_dispatch = "0.3.13"
<<<<<<< HEAD
libloading = { version = "0.8.5", optional = true }
thiserror = "2.0.0"
anyhow = "1.0.93"
smol = "2.0.2"
=======
libloading = {version = "0.8.5", optional = true}
thiserror = "1.0.65"
anyhow = { version = "1.0.91"}
bincode = "1.3.3"
pollster = "0.4.0"
>>>>>>> c9e6c4d4

[dev-dependencies]
color-eyre = "0.6.3"
test-case = "3.3.1"<|MERGE_RESOLUTION|>--- conflicted
+++ resolved
@@ -24,26 +24,16 @@
 
 [features]
 ffi = []
-<<<<<<< HEAD
-default = []
-android = ["tpm", "robusta_jni", "libloading"]
-nks = ["core", "x25519-dalek", "hcvault", "reqwest", "rand", "openssl", "arrayref", "dep:base64", "ed25519-dalek", "sodiumoxide"]
-=======
 android = ["dep:robusta_jni", "dep:libloading"]
 nks = ["core", "dep:x25519-dalek", "hcvault", "dep:reqwest", "dep:rand", "dep:openssl", "dep:arrayref", "dep:base64", "dep:ed25519-dalek", "dep:sodiumoxide"]
->>>>>>> c9e6c4d4
 hcvault = []
 core = []
 linux = ["tss-esapi"]
 apple-secure-enclave = ["dep:security-framework", "dep:core-foundation", "dep:base64"]
 win = ["dep:windows"]
 hsm = []
-<<<<<<< HEAD
-software = ["rustls", "ring", "rustls-pki-types", "rustls-webpki", "pkcs8", "der"]
-yubi = ["hsm", "yubikey", "sha2", "x509-cert", "dep:base64", "rsa", "openssl"]
-=======
+software = ["dep:ring", "dep:pkcs8", "dep:der", "dep:redb", "dep:securestore"]
 yubi = ["hsm", "dep:yubikey", "dep:sha2", "dep:x509-cert", "dep:base64", "dep:rsa", "dep:openssl"]
->>>>>>> c9e6c4d4
 
 [dependencies]
 arrayref = { version = "0.3.7", optional = true }
@@ -55,21 +45,17 @@
 openssl = { version = "0.10.66", optional = true }
 pkcs8 = { version = "0.10.2", optional = true }
 rand = { version = "0.8.5", optional = true }
-<<<<<<< HEAD
+redb = { version = "*", optional = true }
 reqwest = { version = "0.12.9", features = ["json"], optional = true }
 ring = { version = "0.17.8", optional = true }
-=======
-reqwest = { version = "0.12.7", features = ["json"], optional = true }
->>>>>>> c9e6c4d4
 robusta_jni = { version = "0.2", optional = true }
-rustls = { version = "0.23.16", optional = true }
-rustls-pki-types = { version = "1.10.0", optional = true }
-rustls-webpki = { version = "0.102.8", features = ["aws_lc_rs"], optional = true }
 rsa = { version = "0.9.6", optional = true }
+securestore = { version = "0.100.0", optional = true }
 security-framework = { version = "3.0.0", optional = true, default-features = false, features = ["OSX_10_15"] }
 serde = { version = "1.0.208", features = ["derive"] }
 serde_json = { version = "1.0.125" }
 sha2 = { version = "0.10.8", optional = true }
+smol = "2.0.2"
 sodiumoxide = { version = "0.2.7", optional = true }
 tracing = { version = "0.1.40", features = ["attributes"] }
 tracing-attributes = "0.1.27"
@@ -94,19 +80,14 @@
 yubikey = { version = "0.8.0", optional = true, features = ["untested"] }
 nanoid = "0.4.0"
 enum_dispatch = "0.3.13"
-<<<<<<< HEAD
 libloading = { version = "0.8.5", optional = true }
-thiserror = "2.0.0"
+thiserror = "2.0.3"
 anyhow = "1.0.93"
-smol = "2.0.2"
-=======
-libloading = {version = "0.8.5", optional = true}
-thiserror = "1.0.65"
-anyhow = { version = "1.0.91"}
 bincode = "1.3.3"
 pollster = "0.4.0"
->>>>>>> c9e6c4d4
 
 [dev-dependencies]
 color-eyre = "0.6.3"
-test-case = "3.3.1"+test-case = "3.3.1"
+tempfile = "3.14.0"
+lazy_static = "1.5.0"