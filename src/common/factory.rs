use super::traits::{log_config::LogConfig, module_provider::Provider};
#[cfg(feature = "hsm")]
use crate::hsm::core::instance::{HsmInstance, HsmType};
#[cfg(feature = "tpm")]
use crate::tpm::core::instance::{TpmInstance, TpmType};
use once_cell::sync::Lazy;
use std::{
    collections::HashMap,
    sync::{Arc, Mutex},
};

type ProviderArc = Arc<Mutex<dyn Provider>>;
type SecurityModuleMap = HashMap<SecurityModule, ProviderArc>;
type SecurityModuleInstances = Lazy<Mutex<SecurityModuleMap>>;

/// Represents the available types of security modules in the system.
///
/// This enum categorizes security modules into HSM (Hardware Security Module) and
/// TPM (Trusted Platform Module), allowing for a unified interface when working with different types of security modules.
//#[repr(C)]
#[derive(Eq, Hash, PartialEq, Clone, Debug)]
pub enum SecurityModule {
    #[cfg(feature = "hsm")]
    Hsm(HsmType),
    #[cfg(feature = "tpm")]
    Tpm(TpmType),
    #[cfg(feature = "nks")]
    Nks,
<<<<<<< HEAD
=======
    #[cfg(feature = "android")]
    Android,
>>>>>>> f854e560
}

/// Provides conversion from a string slice to a `SecurityModule` variant.
///
/// This implementation allows for easy instantiation of `SecurityModule` variants
/// from string identifiers, facilitating user or configuration-based module selection.
impl From<&str> for SecurityModule {
    fn from(item: &str) -> Self {
        match item {
            #[cfg(feature = "tpm")]
            "TPM" => SecurityModule::Tpm(TpmType::default()),
            #[cfg(feature = "hsm")]
            "HSM" => SecurityModule::Hsm(HsmType::default()),
            #[cfg(feature = "android")]
            "Android" => SecurityModule::Android,
            _ => panic!("Unsupported Security Module type"),
        }
    }
}

/// A thread-safe, lazily-initialized global registry of security module instances.
///
/// This static variable holds a `Mutex`-protected `HashMap` that maps `SecurityModule`
/// variants to their corresponding provider instances. It ensures that module instances
/// are unique and accessible across the application.
static INSTANCES: SecurityModuleInstances = Lazy::new(|| Mutex::new(HashMap::new()));
static LOGGING_INITIALIZED: Mutex<bool> = Mutex::new(false);

/// A container struct for security module-related functionality.
///
/// This struct serves as a namespace for functions related to security module instances,
/// such as retrieving and creating them.
#[repr(C)]
pub struct SecModules {}

/// Provides methods related to managing and accessing security module instances.
impl SecModules {
    /// Retrieves or creates an instance of a security module based on the provided key and type.
    ///
    /// If an instance for the given module and key does not exist, it is created and stored.
    /// Otherwise, the existing instance is returned.
    ///
    /// # Arguments
    ///
    /// * `key_id` - A `String` identifier for the security module instance.
    /// * `module` - The `SecurityModule` variant representing the type of module to retrieve or create.
    ///
    /// # Returns
    ///
    /// An `Option` containing an `Arc<Mutex<dyn Provider>>` to the requested module instance,
    /// or `None` if the module type is not supported or an error occurs during instance creation.
    pub fn get_instance(
        key_id: String,
        module: SecurityModule,
        log: Option<Box<dyn LogConfig>>,
    ) -> Option<Arc<Mutex<dyn Provider>>> {
        // Initialize logging once
        if !*LOGGING_INITIALIZED.lock().unwrap() {
            if let Some(log_inst) = log {
                log_inst.setup_logging();
            }
            *LOGGING_INITIALIZED.lock().unwrap() = true;
        }

        // Check if requested instance is in cache. If not, create a new instance
        let mut instances = INSTANCES.lock().unwrap();
        if !instances.contains_key(&module) {
            let instance = SecModule::create_instance(key_id, &module);
            instances.insert(module.clone(), instance?);
        }

        instances.get(&module).cloned()
    }
}

/// Represents a specific instance of a security module.
///
/// This struct is used internally to manage individual instances of security modules,
/// encapsulating the module's type and the provider instance that handles its functionality.
#[repr(C)]
struct SecModule {
    name: String,
    instance: Arc<Mutex<dyn Provider>>,
}

/// Encapsulates functionality for creating security module instances.
impl SecModule {
    /// Creates and returns an instance of a security module provider based on the module type.
    ///
    /// This function is responsible for instantiating providers for HSM and TPM modules.
    /// It delegates the instantiation to the specific module's implementation.
    ///
    /// # Arguments
    ///
    /// * `key_id` - A `String` identifier for the security module instance.
    /// * `module` - A reference to the `SecurityModule` for which to create the instance.
    ///
    /// # Returns
    ///
    /// An `Arc<Mutex<dyn Provider>>` representing the created module instance,
    /// or `None` if the module type is not supported or an error occurs during instance creation.
    fn create_instance(
        key_id: String,
        module: &SecurityModule,
    ) -> Option<Arc<Mutex<dyn Provider>>> {
        match module {
            #[cfg(feature = "hsm")]
            SecurityModule::Hsm(hsm_type) => Some(HsmInstance::create_instance(key_id, hsm_type)),
            #[cfg(feature = "tpm")]
            SecurityModule::Tpm(tpm_type) => Some(TpmInstance::create_instance(key_id, tpm_type)),
            #[cfg(feature = "nks")]
            SecurityModule::Nks => Some(Arc::new(Mutex::new(
                crate::nks::hcvault::NksProvider::new(key_id),
            ))),
<<<<<<< HEAD
            _ => unimplemented!(),
=======
            // #[cfg(feature = "android")]
            // SecurityModule::Android => Some(AndroidInstance::create_instance(key_id),
            #[allow(unreachable_patterns)]
            _ => unimplemented!("{}", key_id),
>>>>>>> f854e560
        }
    }
}<|MERGE_RESOLUTION|>--- conflicted
+++ resolved
@@ -26,11 +26,8 @@
     Tpm(TpmType),
     #[cfg(feature = "nks")]
     Nks,
-<<<<<<< HEAD
-=======
     #[cfg(feature = "android")]
     Android,
->>>>>>> f854e560
 }
 
 /// Provides conversion from a string slice to a `SecurityModule` variant.
@@ -145,14 +142,7 @@
             SecurityModule::Nks => Some(Arc::new(Mutex::new(
                 crate::nks::hcvault::NksProvider::new(key_id),
             ))),
-<<<<<<< HEAD
             _ => unimplemented!(),
-=======
-            // #[cfg(feature = "android")]
-            // SecurityModule::Android => Some(AndroidInstance::create_instance(key_id),
-            #[allow(unreachable_patterns)]
-            _ => unimplemented!("{}", key_id),
->>>>>>> f854e560
         }
     }
 }