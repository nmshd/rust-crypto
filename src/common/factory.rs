--- conflicted
+++ resolved
@@ -30,7 +30,6 @@
             .is_subset(&provider_capabilities.supported_hashes)
 }
 
-<<<<<<< HEAD
 /// Returns a provider which supports the given requierements.
 ///
 /// This function returns the first provider, which supports the given requirements and has a [ProviderImplConfig].
@@ -68,12 +67,6 @@
             None => continue,
         };
         let provider_caps = provider.get_capabilities(config).await;
-=======
-pub async fn create_provider(conf: ProviderConfig, impl_conf: ProviderImplConfig) -> Provider {
-    let all_providers = vec![Box::new(AndroidProviderFactory {})];
-    for mut provider in all_providers {
-        let provider_caps = provider.get_capabilities(impl_conf.clone()).await;
->>>>>>> e93eeff3
         if provider_supports_capabilities(&provider_caps, &conf) {
             return Some(Provider {
                 implementation: provider.create_provider(config).await,
@@ -83,7 +76,6 @@
     None
 }
 
-<<<<<<< HEAD
 /// Returns the provider with the given name.
 ///
 /// * `name` - Name of the provider. See `get_name()`.
@@ -93,12 +85,6 @@
     impl_conf: ProviderImplConfig,
 ) -> Option<Provider> {
     for provider in ALL_PROVIDERS.iter() {
-=======
-pub async fn create_provider_from_name(name: String, impl_conf: ProviderImplConfig) -> Provider {
-    let all_providers = vec![Box::new(AndroidProviderFactory {})];
-    for provider in all_providers {
-        // ALL_PROVIDERS is a compile time list of enabled providers
->>>>>>> e93eeff3
         if provider.get_name() == name {
             return Some(Provider {
                 implementation: provider.create_provider(impl_conf).await,
