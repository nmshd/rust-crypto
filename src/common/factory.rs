<<<<<<< HEAD
use super::traits::{log_config::LogConfig, module_provider::Provider};
=======
use super::traits::module_provider::Provider;
>>>>>>> bfca00c6
#[cfg(feature = "hsm")]
use crate::hsm::core::instance::{HsmInstance, HsmType};
#[cfg(feature = "tpm")]
use crate::tpm::core::instance::{TpmInstance, TpmType};
use once_cell::sync::Lazy;
use std::{
    collections::HashMap,
    sync::{Arc, Mutex},
};

type ProviderArc = Arc<Mutex<dyn Provider>>;
type SecurityModuleMap = HashMap<SecurityModule, ProviderArc>;
type SecurityModuleInstances = Lazy<Mutex<SecurityModuleMap>>;

/// Represents the available types of security modules in the system.
///
/// This enum categorizes security modules into HSM (Hardware Security Module) and
/// TPM (Trusted Platform Module), allowing for a unified interface when working with different types of security modules.
#[repr(C)]
#[derive(Eq, Hash, PartialEq, Clone, Debug)]
pub enum SecurityModule {
    #[cfg(feature = "hsm")]
    Hsm(HsmType),
    #[cfg(feature = "tpm")]
    Tpm(TpmType),
}

/// Provides conversion from a string slice to a `SecurityModule` variant.
///
/// This implementation allows for easy instantiation of `SecurityModule` variants
/// from string identifiers, facilitating user or configuration-based module selection.
impl From<&str> for SecurityModule {
    fn from(item: &str) -> Self {
        match item {
            #[cfg(feature = "tpm")]
            "TPM" => SecurityModule::Tpm(TpmType::default()),
            #[cfg(feature = "hsm")]
            "HSM" => SecurityModule::Hsm(HsmType::default()),
            _ => panic!("Unsupported Security Module type"),
        }
    }
}

/// A thread-safe, lazily-initialized global registry of security module instances.
///
/// This static variable holds a `Mutex`-protected `HashMap` that maps `SecurityModule`
/// variants to their corresponding provider instances. It ensures that module instances
/// are unique and accessible across the application.
static INSTANCES: SecurityModuleInstances = Lazy::new(|| Mutex::new(HashMap::new()));
static LOGGING_INITIALIZED: Mutex<bool> = Mutex::new(false);

/// A container struct for security module-related functionality.
///
/// This struct serves as a namespace for functions related to security module instances,
/// such as retrieving and creating them.
#[repr(C)]
pub struct SecModules {}

/// Provides methods related to managing and accessing security module instances.
impl SecModules {
    /// Retrieves or creates an instance of a security module based on the provided key and type.
    ///
    /// If an instance for the given module and key does not exist, it is created and stored.
    /// Otherwise, the existing instance is returned.
    ///
    /// # Arguments
    ///
    /// * `key_id` - A `String` identifier for the security module instance.
    /// * `module` - The `SecurityModule` variant representing the type of module to retrieve or create.
    ///
    /// # Returns
    ///
    /// An `Option` containing an `Arc<Mutex<dyn Provider>>` to the requested module instance,
    /// or `None` if the module type is not supported or an error occurs during instance creation.
    pub fn get_instance(
        key_id: String,
        module: SecurityModule,
        log: Option<Box<dyn LogConfig>>,
    ) -> Option<Arc<Mutex<dyn Provider>>> {
        // Initialize logging once
        if !*LOGGING_INITIALIZED.lock().unwrap() {
            if let Some(log_inst) = log {
                log_inst.setup_logging();
            }
            *LOGGING_INITIALIZED.lock().unwrap() = true;
        }

        // Check if requested instance is in cache. If not, create a new instance
        let mut instances = INSTANCES.lock().unwrap();
        if !instances.contains_key(&module) {
            let instance = SecModule::create_instance(key_id, &module);
            instances.insert(module.clone(), instance?);
        }

        instances.get(&module).cloned()
    }
<<<<<<< HEAD
=======

    /// Initial logging setup
    pub fn setup_logging() {
        let file_appender = rolling::daily("./logs", "output.log");
        let (non_blocking, _guard) = tracing_appender::non_blocking(file_appender);
        let subscriber = FmtSubscriber::builder()
            .with_max_level(Level::TRACE)
            .with_writer(non_blocking)
            .finish();
        tracing::subscriber::set_global_default(subscriber)
            .expect("setting default subscriber failed");
        *LOGGING.lock().unwrap() = true;
    }
>>>>>>> bfca00c6
}

/// Represents a specific instance of a security module.
///
/// This struct is used internally to manage individual instances of security modules,
/// encapsulating the module's type and the provider instance that handles its functionality.
#[repr(C)]
struct SecModule {
    name: String,
    instance: Arc<Mutex<dyn Provider>>,
}

/// Encapsulates functionality for creating security module instances.
impl SecModule {
    /// Creates and returns an instance of a security module provider based on the module type.
    ///
    /// This function is responsible for instantiating providers for HSM and TPM modules.
    /// It delegates the instantiation to the specific module's implementation.
    ///
    /// # Arguments
    ///
    /// * `key_id` - A `String` identifier for the security module instance.
    /// * `module` - A reference to the `SecurityModule` for which to create the instance.
    ///
    /// # Returns
    ///
    /// An `Arc<Mutex<dyn Provider>>` representing the created module instance,
    /// or `None` if the module type is not supported or an error occurs during instance creation.
    fn create_instance(
        key_id: String,
        module: &SecurityModule,
    ) -> Option<Arc<Mutex<dyn Provider>>> {
        match module {
            #[cfg(feature = "hsm")]
            SecurityModule::Hsm(hsm_type) => Some(HsmInstance::create_instance(key_id, hsm_type)),
            #[cfg(feature = "tpm")]
            SecurityModule::Tpm(tpm_type) => Some(TpmInstance::create_instance(key_id, tpm_type)),
            // _ => unimplemented!(),
        }
    }
}<|MERGE_RESOLUTION|>--- conflicted
+++ resolved
@@ -1,8 +1,4 @@
-<<<<<<< HEAD
 use super::traits::{log_config::LogConfig, module_provider::Provider};
-=======
-use super::traits::module_provider::Provider;
->>>>>>> bfca00c6
 #[cfg(feature = "hsm")]
 use crate::hsm::core::instance::{HsmInstance, HsmType};
 #[cfg(feature = "tpm")]
@@ -99,22 +95,6 @@
 
         instances.get(&module).cloned()
     }
-<<<<<<< HEAD
-=======
-
-    /// Initial logging setup
-    pub fn setup_logging() {
-        let file_appender = rolling::daily("./logs", "output.log");
-        let (non_blocking, _guard) = tracing_appender::non_blocking(file_appender);
-        let subscriber = FmtSubscriber::builder()
-            .with_max_level(Level::TRACE)
-            .with_writer(non_blocking)
-            .finish();
-        tracing::subscriber::set_global_default(subscriber)
-            .expect("setting default subscriber failed");
-        *LOGGING.lock().unwrap() = true;
-    }
->>>>>>> bfca00c6
 }
 
 /// Represents a specific instance of a security module.
