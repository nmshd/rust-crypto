--- conflicted
+++ resolved
@@ -135,13 +135,9 @@
             SecurityModule::Hsm(hsm_type) => Some(HsmInstance::create_instance(key_id, hsm_type)),
             #[cfg(feature = "tpm")]
             SecurityModule::Tpm(tpm_type) => Some(TpmInstance::create_instance(key_id, tpm_type)),
-<<<<<<< HEAD
-            _ => unimplemented!(),
-=======
             // _ => unimplemented!(),
             #[cfg(feature = "nks")]
             SecurityModule::Nks => Some(Arc::new(Mutex::new(crate::nks::hcvault::NksProvider::new(key_id)))),
->>>>>>> 0dfe8160
         }
     }
 }