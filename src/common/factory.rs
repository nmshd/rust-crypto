use once_cell::sync::Lazy;

use super::{
    config::{ProviderConfig, ProviderImplConfig},
    traits::module_provider::{ProviderFactory, ProviderFactoryEnum},
    Provider,
};
use crate::stub::StubProviderFactory;
#[cfg(feature = "android")]
use crate::tpm::android::provider::AndroidProviderFactory;
#[cfg(feature = "apple-secure-enclave")]
use crate::tpm::apple_secure_enclave::provider::AppleSecureEnclaveFactory;

<<<<<<< HEAD
static ALL_PROVIDERS: Lazy<Vec<Box<dyn ProviderFactory>>> = Lazy::new(|| {
    vec![
        Box::new(StubProviderFactory {}),
        #[cfg(feature = "apple-secure-enclave")]
        Box::new(AppleSecureEnclaveFactory {}),
=======
static ALL_PROVIDERS: Lazy<Vec<ProviderFactoryEnum>> = Lazy::new(|| {
    vec![
        #[cfg(feature = "android")]
        Into::into(AndroidProviderFactory {}),
        Into::into(StubProviderFactory {}),
>>>>>>> 4ee3202e
    ]
});

fn provider_supports_capabilities(
    provider_capabilities: &ProviderConfig,
    needed_capabilities: &ProviderConfig,
) -> bool {
    provider_capabilities.max_security_level <= needed_capabilities.max_security_level
        && provider_capabilities.min_security_level >= needed_capabilities.min_security_level
        && needed_capabilities
            .supported_asym_spec
            .is_subset(&provider_capabilities.supported_asym_spec)
        && needed_capabilities
            .supported_ciphers
            .is_subset(&provider_capabilities.supported_ciphers)
        && needed_capabilities
            .supported_hashes
            .is_subset(&provider_capabilities.supported_hashes)
}

/// Returns a provider which supports the given requierements.
///
/// This function returns the first provider, which supports the given requirements and has a [ProviderImplConfig].
///
/// * `conf` - A provider config that the provider must at least contain.
/// * `impl_conf_vec` - A `Vec` of [ProviderImplConfig]. Only providers, which have [ProviderImplConfig] are returned.
///
/// # Example
/// ```
/// use std::collections::HashSet;
///
<<<<<<< HEAD
/// use async_std::task::block_on;
///
=======
>>>>>>> 4ee3202e
/// use crypto_layer::common::{
///     config::*,
///     factory::*,
/// };
///
<<<<<<< HEAD
/// fn main() {
///     let specific_provider_config = vec![ProviderImplConfig::Stub {}];
///     let provider_config = ProviderConfig {
///        min_security_level: SecurityLevel::Software,
///        max_security_level: SecurityLevel::Hardware,
///        supported_asym_spec: HashSet::new(),
///        supported_ciphers: HashSet::new(),
///        supported_hashes: HashSet::new(),
///     };
///     let provider = block_on(create_provider(provider_config, specific_provider_config)).unwrap();
/// }
=======
/// let specific_provider_config = vec![ProviderImplConfig::Stub {}];
/// let provider_config = ProviderConfig {
///     min_security_level: SecurityLevel::Software,
///     max_security_level: SecurityLevel::Hardware,
///     supported_asym_spec: HashSet::new(),
///     supported_ciphers: HashSet::new(),
///     supported_hashes: HashSet::new(),
/// };
/// let provider = create_provider(provider_config, specific_provider_config).unwrap();
>>>>>>> 4ee3202e
/// ```
pub fn create_provider(
    conf: ProviderConfig,
    impl_conf_vec: Vec<ProviderImplConfig>,
) -> Option<Provider> {
    for provider in ALL_PROVIDERS.iter() {
        let name = provider.get_name();

        let config = match impl_conf_vec.iter().find(|e| e.name() == name) {
            Some(config) => config.clone(),
            None => continue,
        };
        let provider_caps = provider.get_capabilities(config.clone());

        if provider_supports_capabilities(&provider_caps, &conf) {
            return Some(Provider {
                implementation: provider.create_provider(config),
            });
        }
    }
    None
}

/// Returns the provider with the given name.
///
/// * `name` - Name of the provider. See `get_name()`.
/// * `impl_config` - Specif configuration for said provider.
pub fn create_provider_from_name(name: String, impl_conf: ProviderImplConfig) -> Option<Provider> {
    for provider in ALL_PROVIDERS.iter() {
        let p_name = provider.get_name();

        if p_name == name {
            return Some(Provider {
                implementation: provider.create_provider(impl_conf),
            });
        }
    }
    None
}<|MERGE_RESOLUTION|>--- conflicted
+++ resolved
@@ -11,19 +11,13 @@
 #[cfg(feature = "apple-secure-enclave")]
 use crate::tpm::apple_secure_enclave::provider::AppleSecureEnclaveFactory;
 
-<<<<<<< HEAD
-static ALL_PROVIDERS: Lazy<Vec<Box<dyn ProviderFactory>>> = Lazy::new(|| {
-    vec![
-        Box::new(StubProviderFactory {}),
-        #[cfg(feature = "apple-secure-enclave")]
-        Box::new(AppleSecureEnclaveFactory {}),
-=======
 static ALL_PROVIDERS: Lazy<Vec<ProviderFactoryEnum>> = Lazy::new(|| {
     vec![
         #[cfg(feature = "android")]
         Into::into(AndroidProviderFactory {}),
         Into::into(StubProviderFactory {}),
->>>>>>> 4ee3202e
+        #[cfg(feature = "apple-secure-enclave")]
+        Into::into(AppleSecureEnclaveFactory {}),
     ]
 });
 
@@ -55,29 +49,11 @@
 /// ```
 /// use std::collections::HashSet;
 ///
-<<<<<<< HEAD
-/// use async_std::task::block_on;
-///
-=======
->>>>>>> 4ee3202e
 /// use crypto_layer::common::{
 ///     config::*,
 ///     factory::*,
 /// };
 ///
-<<<<<<< HEAD
-/// fn main() {
-///     let specific_provider_config = vec![ProviderImplConfig::Stub {}];
-///     let provider_config = ProviderConfig {
-///        min_security_level: SecurityLevel::Software,
-///        max_security_level: SecurityLevel::Hardware,
-///        supported_asym_spec: HashSet::new(),
-///        supported_ciphers: HashSet::new(),
-///        supported_hashes: HashSet::new(),
-///     };
-///     let provider = block_on(create_provider(provider_config, specific_provider_config)).unwrap();
-/// }
-=======
 /// let specific_provider_config = vec![ProviderImplConfig::Stub {}];
 /// let provider_config = ProviderConfig {
 ///     min_security_level: SecurityLevel::Software,
@@ -87,7 +63,6 @@
 ///     supported_hashes: HashSet::new(),
 /// };
 /// let provider = create_provider(provider_config, specific_provider_config).unwrap();
->>>>>>> 4ee3202e
 /// ```
 pub fn create_provider(
     conf: ProviderConfig,
