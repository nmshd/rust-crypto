--- conflicted
+++ resolved
@@ -126,10 +126,7 @@
         .collect()
 }
 
-<<<<<<< HEAD
-=======
 /// Returns the names and capabilities of all providers that can be initialized with the given [ProviderImplConfig].
->>>>>>> 6543125d
 pub fn get_provider_capabilities(impl_config: ProviderImplConfig) -> Vec<(String, ProviderConfig)> {
     ALL_PROVIDERS
         .iter()
