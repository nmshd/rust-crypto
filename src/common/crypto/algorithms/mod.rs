pub mod encryption;
<<<<<<< HEAD
pub mod hashes;
use std::cmp::{Eq, PartialEq};
use std::hash::Hash;

use serde::{Deserialize, Serialize};

use strum::{EnumIter, EnumString};

/// Represents the bit length of a cryptographic key.
///
/// This enum defines various key bit lengths commonly used in cryptography.
/// It provides a convenient way to specify and work with different key sizes.
///
/// The available key bit lengths are:
///
/// - `Bits128`: 128-bit key length
/// - `Bits192`: 192-bit key length
/// - `Bits256`: 256-bit key length
/// - `Bits512`: 512-bit key length
/// - `Bits1024`: 1024-bit key length
/// - `Bits2048`: 2048-bit key length
/// - `Bits3072`: 3072-bit key length
/// - `Bits4096`: 4096-bit key length
/// - `Bits8192`: 8192-bit key length
///
/// This enum can be converted to and from `u32` values using the `From` trait implementations.
#[repr(C)]
#[derive(Clone, Debug, Copy, PartialEq, Eq, Hash, Serialize, Deserialize, EnumString, EnumIter)]
#[cfg_attr(feature = "ts-interface", derive(ts_rs::TS), ts(export))]
pub enum KeyBits {
    Bits128,
    Bits192,
    Bits256,
    Bits512,
    Bits1024,
    Bits2048,
    Bits3072,
    Bits4096,
    Bits8192,
}

impl From<KeyBits> for u32 {
    fn from(value: KeyBits) -> Self {
        match value {
            KeyBits::Bits128 => 128,
            KeyBits::Bits192 => 192,
            KeyBits::Bits256 => 256,
            KeyBits::Bits512 => 512,
            KeyBits::Bits1024 => 1024,
            KeyBits::Bits2048 => 2048,
            KeyBits::Bits3072 => 3072,
            KeyBits::Bits4096 => 4096,
            KeyBits::Bits8192 => 8192,
        }
    }
}

impl From<u32> for KeyBits {
    fn from(value: u32) -> Self {
        match value {
            128 => KeyBits::Bits128,
            192 => KeyBits::Bits192,
            256 => KeyBits::Bits256,
            512 => KeyBits::Bits512,
            1024 => KeyBits::Bits1024,
            2048 => KeyBits::Bits2048,
            3072 => KeyBits::Bits3072,
            4096 => KeyBits::Bits4096,
            8192 => KeyBits::Bits8192,
            _ => unimplemented!(),
        }
    }
}

impl From<KeyBits> for i32 {
    fn from(value: KeyBits) -> Self {
        match value {
            KeyBits::Bits128 => 128,
            KeyBits::Bits192 => 192,
            KeyBits::Bits256 => 256,
            KeyBits::Bits512 => 512,
            KeyBits::Bits1024 => 1024,
            KeyBits::Bits2048 => 2048,
            KeyBits::Bits3072 => 3072,
            KeyBits::Bits4096 => 4096,
            KeyBits::Bits8192 => 8192,
        }
    }
}

impl From<i32> for KeyBits {
    fn from(value: i32) -> Self {
        match value {
            128 => KeyBits::Bits128,
            192 => KeyBits::Bits192,
            256 => KeyBits::Bits256,
            512 => KeyBits::Bits512,
            1024 => KeyBits::Bits1024,
            2048 => KeyBits::Bits2048,
            3072 => KeyBits::Bits3072,
            4096 => KeyBits::Bits4096,
            8192 => KeyBits::Bits8192,
            _ => unimplemented!("Unsupported key size"),
        }
    }
}

impl Default for KeyBits {
    fn default() -> Self {
        KeyBits::Bits256
    }
}
=======
pub mod hashes;
>>>>>>> 7a54e5d8
<|MERGE_RESOLUTION|>--- conflicted
+++ resolved
@@ -1,117 +1,2 @@
 pub mod encryption;
-<<<<<<< HEAD
-pub mod hashes;
-use std::cmp::{Eq, PartialEq};
-use std::hash::Hash;
-
-use serde::{Deserialize, Serialize};
-
-use strum::{EnumIter, EnumString};
-
-/// Represents the bit length of a cryptographic key.
-///
-/// This enum defines various key bit lengths commonly used in cryptography.
-/// It provides a convenient way to specify and work with different key sizes.
-///
-/// The available key bit lengths are:
-///
-/// - `Bits128`: 128-bit key length
-/// - `Bits192`: 192-bit key length
-/// - `Bits256`: 256-bit key length
-/// - `Bits512`: 512-bit key length
-/// - `Bits1024`: 1024-bit key length
-/// - `Bits2048`: 2048-bit key length
-/// - `Bits3072`: 3072-bit key length
-/// - `Bits4096`: 4096-bit key length
-/// - `Bits8192`: 8192-bit key length
-///
-/// This enum can be converted to and from `u32` values using the `From` trait implementations.
-#[repr(C)]
-#[derive(Clone, Debug, Copy, PartialEq, Eq, Hash, Serialize, Deserialize, EnumString, EnumIter)]
-#[cfg_attr(feature = "ts-interface", derive(ts_rs::TS), ts(export))]
-pub enum KeyBits {
-    Bits128,
-    Bits192,
-    Bits256,
-    Bits512,
-    Bits1024,
-    Bits2048,
-    Bits3072,
-    Bits4096,
-    Bits8192,
-}
-
-impl From<KeyBits> for u32 {
-    fn from(value: KeyBits) -> Self {
-        match value {
-            KeyBits::Bits128 => 128,
-            KeyBits::Bits192 => 192,
-            KeyBits::Bits256 => 256,
-            KeyBits::Bits512 => 512,
-            KeyBits::Bits1024 => 1024,
-            KeyBits::Bits2048 => 2048,
-            KeyBits::Bits3072 => 3072,
-            KeyBits::Bits4096 => 4096,
-            KeyBits::Bits8192 => 8192,
-        }
-    }
-}
-
-impl From<u32> for KeyBits {
-    fn from(value: u32) -> Self {
-        match value {
-            128 => KeyBits::Bits128,
-            192 => KeyBits::Bits192,
-            256 => KeyBits::Bits256,
-            512 => KeyBits::Bits512,
-            1024 => KeyBits::Bits1024,
-            2048 => KeyBits::Bits2048,
-            3072 => KeyBits::Bits3072,
-            4096 => KeyBits::Bits4096,
-            8192 => KeyBits::Bits8192,
-            _ => unimplemented!(),
-        }
-    }
-}
-
-impl From<KeyBits> for i32 {
-    fn from(value: KeyBits) -> Self {
-        match value {
-            KeyBits::Bits128 => 128,
-            KeyBits::Bits192 => 192,
-            KeyBits::Bits256 => 256,
-            KeyBits::Bits512 => 512,
-            KeyBits::Bits1024 => 1024,
-            KeyBits::Bits2048 => 2048,
-            KeyBits::Bits3072 => 3072,
-            KeyBits::Bits4096 => 4096,
-            KeyBits::Bits8192 => 8192,
-        }
-    }
-}
-
-impl From<i32> for KeyBits {
-    fn from(value: i32) -> Self {
-        match value {
-            128 => KeyBits::Bits128,
-            192 => KeyBits::Bits192,
-            256 => KeyBits::Bits256,
-            512 => KeyBits::Bits512,
-            1024 => KeyBits::Bits1024,
-            2048 => KeyBits::Bits2048,
-            3072 => KeyBits::Bits3072,
-            4096 => KeyBits::Bits4096,
-            8192 => KeyBits::Bits8192,
-            _ => unimplemented!("Unsupported key size"),
-        }
-    }
-}
-
-impl Default for KeyBits {
-    fn default() -> Self {
-        KeyBits::Bits256
-    }
-}
-=======
-pub mod hashes;
->>>>>>> 7a54e5d8
+pub mod hashes;