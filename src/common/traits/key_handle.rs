--- conflicted
+++ resolved
@@ -127,7 +127,7 @@
 }
 
 #[enum_dispatch]
-#[derive(Debug)]
+#[derive(Debug, Clone)]
 pub(crate) enum DHKeyExchangeImplEnum {
     StubDHKeyExchange,
     #[cfg(feature = "software")]
@@ -143,19 +143,5 @@
     fn add_external(&mut self, external_key: &[u8]) -> Result<Vec<u8>, CalError>;
 
     /// add the final external Keypair, derive a symmetric key from the shared secret and store the key
-<<<<<<< HEAD
-    fn add_external_final(&mut self, external_key: &[u8]) -> Result<KeyHandleImplEnum, CalError>;
-}
-
-#[cfg(not(feature = "software"))]
-#[derive(Debug, Clone)]
-pub(crate) enum DHKeyExchangeImplEnum {
-    // Stub,
-    #[cfg(feature = "android")]
-    Android,
-    #[cfg(feature = "software")]
-    SoftwareDHExchange,
-=======
     fn add_external_final(&mut self, external_key: &[u8]) -> Result<KeyHandle, CalError>;
->>>>>>> 7a54e5d8
 }