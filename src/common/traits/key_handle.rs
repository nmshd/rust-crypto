--- conflicted
+++ resolved
@@ -40,18 +40,11 @@
     fn id(&self) -> Result<String, CalError>;
 }
 
-<<<<<<< HEAD
-    async fn extract_key(&self) -> Result<Vec<u8>, SecurityModuleError>;
-
-    /// Returns the id of the key, which can be used with `load_key`.
-    fn id(&self) -> Result<String, SecurityModuleError>;
-=======
 #[enum_dispatch]
 pub(crate) enum KeyHandleImplEnum {
     StubKeyHandle,
     #[cfg(feature = "android")]
     AndroidKeyHandle,
->>>>>>> 4ee3202e
 }
 
 #[enum_dispatch(KeyPairHandleImplEnum)]
@@ -91,16 +84,6 @@
     /// * `encrypted_data` - A byte slice representing the data to be decrypted.
     ///
     /// # Returns
-<<<<<<< HEAD
-    /// A `Result` containing the decrypted data as a `Vec<u8>` on success, or a `SecurityModuleError` on failure.
-    async fn decrypt_data(&self, encrypted_data: &[u8]) -> Result<Vec<u8>, SecurityModuleError>;
-    async fn get_public_key(&self) -> Result<Vec<u8>, SecurityModuleError>;
-    async fn extract_key(&self) -> Result<Vec<u8>, SecurityModuleError>;
-    fn start_dh_exchange(&self) -> Result<DHExchange, SecurityModuleError>;
-
-    /// Returns the id of the key pair, which can be used with `load_key_pair`.
-    fn id(&self) -> Result<String, SecurityModuleError>;
-=======
     /// A `Result` containing the decrypted data as a `Vec<u8>` on success, or a `CalError` on failure.
     fn decrypt_data(&self, encrypted_data: &[u8]) -> Result<Vec<u8>, CalError>;
     fn get_public_key(&self) -> Result<Vec<u8>, CalError>;
@@ -116,7 +99,6 @@
     StubKeyPairHandle,
     #[cfg(feature = "android")]
     AndroidKeyPairHandle,
->>>>>>> 4ee3202e
 }
 
 pub(crate) trait DHKeyExchangeImpl: Send + Sync {
