--- conflicted
+++ resolved
@@ -1,10 +1,10 @@
 use crate::common::error::SecurityModuleError;
+use crate::SecurityModuleError::InitializationError;
 use std::fmt::Debug;
 #[cfg(feature = "linux")]
 use tss_esapi::handles::KeyHandle as TssKeyHandle;
 #[cfg(feature = "win")]
 use windows::Win32::Security::Cryptography::NCRYPT_KEY_HANDLE;
-use crate::SecurityModuleError::InitializationError;
 
 /// An enum representing a generic key handle that can be used on different platforms.
 ///
@@ -41,14 +41,9 @@
     /// A `Result` containing the signature as a `Vec<u8>` on success, or a `SecurityModuleError` on failure.
     #[tracing::instrument]
     fn sign_data(&self, _data: &[u8]) -> Result<Vec<u8>, SecurityModuleError> {
-<<<<<<< HEAD
-        Err(InitializationError("Method not implemented".to_owned()).into())
-        //Err(TpmError::InitializationError("Method not implemented".to_owned()).into())
-=======
         Err(SecurityModuleError::InitializationError(
             "Method not implemented".to_owned(),
         ))
->>>>>>> f31a4aeb
     }
     /// Decrypts the given encrypted data using the cryptographic key.
     ///
@@ -59,14 +54,9 @@
     /// A `Result` containing the decrypted data as a `Vec<u8>` on success, or a `SecurityModuleError` on failure.
     #[tracing::instrument]
     fn decrypt_data(&self, _encrypted_data: &[u8]) -> Result<Vec<u8>, SecurityModuleError> {
-<<<<<<< HEAD
-        Err(InitializationError("Method not implemented".to_owned()).into())
-        //Err(TpmError::InitializationError("Method not implemented".to_owned()).into())
-=======
         Err(SecurityModuleError::InitializationError(
             "Method not implemented".to_owned(),
         ))
->>>>>>> f31a4aeb
     }
     /// Encrypts the given data using the cryptographic key.
     ///
@@ -77,14 +67,9 @@
     /// A `Result` containing the encrypted data as a `Vec<u8>` on success, or a `SecurityModuleError` on failure.
     #[tracing::instrument]
     fn encrypt_data(&self, _data: &[u8]) -> Result<Vec<u8>, SecurityModuleError> {
-<<<<<<< HEAD
-        Err(InitializationError("Method not implemented".to_owned()).into())
-        //Err(TpmError::InitializationError("Method not implemented".to_owned()).into())
-=======
         Err(SecurityModuleError::InitializationError(
             "Method not implemented".to_owned(),
         ))
->>>>>>> f31a4aeb
     }
     /// Verifies the signature of the given data using the cryptographic key.
     ///
@@ -101,13 +86,8 @@
         _data: &[u8],
         _signature: &[u8],
     ) -> Result<bool, SecurityModuleError> {
-<<<<<<< HEAD
-        Err(InitializationError("Method not implemented".to_owned()).into())
-        //Err(TpmError::InitializationError("Method not implemented".to_owned()).into())
-=======
         Err(SecurityModuleError::InitializationError(
             "Method not implemented".to_owned(),
         ))
->>>>>>> f31a4aeb
     }
 }