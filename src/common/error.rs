--- conflicted
+++ resolved
@@ -43,19 +43,16 @@
     ///
     /// This variant contains a descriptive error message.
     InitializationError(String),
-<<<<<<< HEAD
     /// Error that occurred during the key generation operation.
     ///
     /// This variant contains a descriptive error message.
     CreationError(String),
-=======
     KeyError,
     UnsupportedAlgorithm,
     VerificationFailed,
     InvalidSignature,
     InvalidPublicKey,
     SigningFailed,
->>>>>>> 0dfe8160
 }
 
 impl fmt::Display for SecurityModuleError {
@@ -88,11 +85,10 @@
             SecurityModuleError::InitializationError(ref error_msg) => {
                 write!(f, "Initialization error: {}", error_msg)
             }
-<<<<<<< HEAD
+
             SecurityModuleError::CreationError(ref error_msg) => {
                 write!(f, "Creation error: {}", error_msg)
             }
-=======
             SecurityModuleError::KeyError => write!(f, "Key error"),
             SecurityModuleError::UnsupportedAlgorithm => write!(f, "Unsupported algorithm"),
             SecurityModuleError::VerificationFailed => write!(f, "Verification failed"),
@@ -101,7 +97,6 @@
             SecurityModuleError::SigningFailed => write!(f, "Invalid public key"),
             #[cfg(feature = "nks")]
             SecurityModuleError::NksError => write!(f, "Key error"),
->>>>>>> 0dfe8160
         }
     }
 }
@@ -126,9 +121,7 @@
             SecurityModuleError::EncryptionError(_) => None,
             SecurityModuleError::SignatureVerificationError(_) => None,
             SecurityModuleError::InitializationError(_) => None,
-<<<<<<< HEAD
             SecurityModuleError::CreationError(_) => None
-=======
             SecurityModuleError::KeyError => None,
             SecurityModuleError::UnsupportedAlgorithm => None,
             SecurityModuleError::VerificationFailed => None,
@@ -137,7 +130,6 @@
             #[cfg(feature = "nks")]
             SecurityModuleError::NksError => None,
             SecurityModuleError::SigningFailed => None,
->>>>>>> 0dfe8160
         }
     }
 }
