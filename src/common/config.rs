--- conflicted
+++ resolved
@@ -88,63 +88,6 @@
 }
 
 /// flutter_rust_bridge:non_opaque
-<<<<<<< HEAD
-#[derive(Clone, Copy, Debug, Serialize, Deserialize)]
-#[cfg_attr(feature = "ts-interface", derive(ts_rs::TS), ts(export))]
-pub(crate) enum SerializableSpec {
-    KeySpec(KeySpec),
-    KeyPairSpec(KeyPairSpec),
-}
-
-/// A trait for encapsulating additional configuration data with support for dynamic downcasting.
-///
-/// Implementing this trait allows different configuration types to be stored as trait objects
-/// (`dyn AdditionalConfig`) and later downcasted to their concrete types when specific functionality
-/// is required.
-pub trait AdditionalData: Any + Debug + Send + Sync {
-    /// Provides a reference to `self` as `&dyn Any` to enable downcasting to concrete types.
-    fn as_any(&self) -> &dyn Any;
-}
-
-/// Automatically implements `AdditionalConfig` for any type that satisfies `Any + Debug + Send + Sync`.
-///
-/// This blanket implementation allows diverse types to be used as additional configuration
-/// without requiring individual trait implementations. It enables dynamic configuration
-/// handling by leveraging Rust's trait bounds and dynamic downcasting capabilities.
-impl<T: Any + Debug + Send + Sync> AdditionalData for T {
-    fn as_any(&self) -> &dyn Any {
-        self
-    }
-}
-
-/// A handle encapsulating additional configuration, enabling dynamic downcasting.
-///
-/// This struct wraps an `Arc<dyn AdditionalConfig>`, allowing for thread-safe sharing and
-/// dynamic dispatch of configuration data. The `opaque` attribute ensures that this type
-/// is treated as an opaque type in Flutter Rust Bridge, hiding its internal structure.
-/// flutter_rust_bridge:opaque
-#[derive(Debug)]
-pub struct ConfigHandle {
-    pub(crate) implementation: Arc<dyn AdditionalData>,
-}
-
-impl ConfigHandle {
-    pub fn new(implementation: Arc<dyn AdditionalData>) -> Self {
-        Self { implementation }
-    }
-}
-
-impl Clone for ConfigHandle {
-    fn clone(&self) -> Self {
-        ConfigHandle {
-            implementation: Arc::clone(&self.implementation),
-        }
-    }
-}
-
-/// flutter_rust_bridge:non_opaque
-=======
->>>>>>> 7a54e5d8
 #[derive(Clone, Debug)]
 #[cfg_attr(feature = "ts-interface", derive(ts_rs::TS), ts(export))]
 pub struct ProviderConfig {
@@ -159,22 +102,6 @@
 #[derive(Clone)]
 #[cfg_attr(feature = "ts-interface", derive(ts_rs::TS), ts(export))]
 pub struct ProviderImplConfig {
-<<<<<<< HEAD
-    #[cfg_attr(feature = "ts-interface", ts(type = "(id: string) => Uint8Array"))]
-    pub(crate) get_fn: GetFn,
-    #[cfg_attr(
-        feature = "ts-interface",
-        ts(type = "(id: string, data: Uint8Array) => boolean")
-    )]
-    pub(crate) store_fn: StoreFn,
-    #[cfg_attr(feature = "ts-interface", ts(type = "(id: string) => void"))]
-    pub(crate) delete_fn: DeleteFn,
-    #[cfg_attr(feature = "ts-interface", ts(type = "() => string[]"))]
-    pub(crate) all_keys_fn: AllKeysFn,
-    // This will change soon?
-    #[cfg_attr(feature = "ts-interface", ts(skip))]
-    pub(crate) additional_config: Option<ConfigHandle>,
-=======
     pub additional_config: Vec<AdditionalConfig>,
 }
 
@@ -194,7 +121,6 @@
     StorageConfig {
         key_handle: KeyHandle,
     },
->>>>>>> 7a54e5d8
 }
 
 impl std::fmt::Debug for ProviderImplConfig {
