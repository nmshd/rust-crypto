#![allow(dead_code)]
use std::fmt::Debug;
use std::{
    cmp::{Eq, Ord, PartialEq, PartialOrd},
    collections::HashSet,
    future::Future,
    pin::Pin,
    sync::Arc,
};

use serde::{Deserialize, Serialize};

use strum::{EnumDiscriminants, EnumIter, EnumString};

use super::crypto::algorithms::{
    encryption::{AsymmetricKeySpec, Cipher},
    hashes::CryptoHash,
};
use super::{KeyHandle, KeyPairHandle};

/// A type alias for a pinned, heap-allocated, dynamically dispatched future that is `Send`.
///
/// This simplifies the notation for futures returned by asynchronous functions.
pub type DynFuture<T> = Pin<Box<dyn Future<Output = T> + Send>>;

/// A thread-safe, shareable function that asynchronously retrieves data associated with a key.
///
/// The function takes a `String` key and returns a `DynFuture` resolving to an `Option<Vec<u8>>`.
/// - If the key exists, it resolves to `Some(Vec<u8>)` containing the data.
/// - If the key does not exist, it resolves to `None`.
pub type GetFn = Arc<dyn Fn(String) -> DynFuture<Option<Vec<u8>>> + Send + Sync>;

/// A thread-safe, shareable function that asynchronously stores data associated with a key.
///
/// The function takes a `String` key and a `Vec<u8>` value, and returns a `DynFuture` resolving to a `bool`.
/// - It resolves to `true` if the data was successfully stored.
/// - It resolves to `false` if the storage operation failed.
pub type StoreFn = Arc<dyn Fn(String, Vec<u8>) -> DynFuture<bool> + Send + Sync>;

/// A thread-safe, shareable function that asynchronously deletes data associated with a key.
///
/// The function takes a `String` key and returns a `DynFuture` resolving to `()`.
/// This function performs an asynchronous deletion operation and does not return any value.
pub type DeleteFn = Arc<dyn Fn(String) -> Pin<Box<dyn Future<Output = ()> + Send>> + Send + Sync>;

/// A thread-safe, shareable function that asynchronously retrieves all available keys.
///
/// The function returns a `DynFuture` resolving to a `Vec<String>` containing all the keys.
pub type AllKeysFn = Arc<dyn Fn() -> DynFuture<Vec<String>> + Send + Sync>;

/// Enum describing the security level of a provider.
///
/// * [SecurityLevel::Hardware]: Provider is hardware backed (tpm, other security chips, StrongBox KeyStore).
/// * [SecurityLevel::Software]: Provder uses the systems software keystore.
/// * [SecurityLevel::Network]: Provider uses a network key store (Hashicorp).
/// * [SecurityLevel::Unsafe]: Provder uses software fallback.
#[derive(Clone, Copy, Debug, PartialEq, Eq, PartialOrd, Ord, EnumString, EnumIter)]
#[cfg_attr(feature = "ts-interface", derive(ts_rs::TS), ts(export))]
pub enum SecurityLevel {
    /// Highest security level
    Hardware = 4,
    Software = 3,
    Network = 2,
    Unsafe = 1,
}

/// flutter_rust_bridge:non_opaque
#[derive(Serialize, Deserialize, Clone, Copy, Debug)]
pub enum Spec {
    KeySpec(KeySpec),
    KeyPairSpec(KeyPairSpec),
}

/// flutter_rust_bridge:non_opaque
#[derive(Clone, Copy, Debug, Serialize, Deserialize, Default)]
#[cfg_attr(feature = "ts-interface", derive(ts_rs::TS), ts(export))]
pub struct KeySpec {
    pub cipher: Cipher,
    pub signing_hash: CryptoHash,
    pub ephemeral: bool,
}

/// flutter_rust_bridge:non_opaque
#[derive(Clone, Copy, Debug, Serialize, Deserialize, Default)]
#[cfg_attr(feature = "ts-interface", derive(ts_rs::TS), ts(export))]
pub struct KeyPairSpec {
    pub asym_spec: AsymmetricKeySpec,
    pub cipher: Option<Cipher>,
    pub signing_hash: CryptoHash,
    pub ephemeral: bool,
}

/// flutter_rust_bridge:non_opaque
#[derive(Clone, Debug)]
#[cfg_attr(feature = "ts-interface", derive(ts_rs::TS), ts(export))]
pub struct ProviderConfig {
    pub max_security_level: SecurityLevel,
    pub min_security_level: SecurityLevel,
    pub supported_ciphers: HashSet<Cipher>,
    pub supported_hashes: HashSet<CryptoHash>,
    pub supported_asym_spec: HashSet<AsymmetricKeySpec>,
}

/// flutter_rust_bridge:non_opaque
#[derive(Clone)]
#[cfg_attr(feature = "ts-interface", derive(ts_rs::TS), ts(export))]
pub struct ProviderImplConfig {
    pub additional_config: Vec<AdditionalConfig>,
}

<<<<<<< HEAD
#[derive(Clone, EnumDiscriminants)]
#[strum_discriminants(derive(EnumString))]
#[cfg_attr(feature = "ts-interface", derive(ts_rs::TS), ts(export))]
=======
/// flutter_rust_bridge:non_opaque
#[derive(Clone)]
>>>>>>> 34845d20
pub enum AdditionalConfig {
    KVStoreConfig {
        #[cfg_attr(
            feature = "ts-interface",
            ts(type = "(id: string) => Uint8Array | undefined")
        )]
        get_fn: GetFn,
        #[cfg_attr(
            feature = "ts-interface",
            ts(type = "(id: string, data: Uint8Array) => boolean")
        )]
        store_fn: StoreFn,
        #[cfg_attr(feature = "ts-interface", ts(type = "(id: string) => void"))]
        delete_fn: DeleteFn,
        #[cfg_attr(feature = "ts-interface", ts(type = "() => string[]"))]
        all_keys_fn: AllKeysFn,
    },
    FileStoreConfig {
        /// Path to a directory where the database holding key metadata will be saved.
        db_dir: String,
    },
    StorageConfigHMAC(KeyHandle),
    StorageConfigDSA(KeyPairHandle),
    StorageConfigPass(String),
}

impl std::fmt::Debug for ProviderImplConfig {
    fn fmt(&self, f: &mut std::fmt::Formatter<'_>) -> std::fmt::Result {
        f.debug_struct("ProviderImplConfig{opaque}").finish()
    }
}

impl ProviderImplConfig {
    /// Creates a new `ProviderImplConfig` instance.
    pub fn new(
        get_fn: GetFn,
        store_fn: StoreFn,
        delete_fn: DeleteFn,
        all_keys_fn: AllKeysFn,
        mut additional_config: Vec<AdditionalConfig>,
    ) -> Self {
        let kv_config = AdditionalConfig::KVStoreConfig {
            get_fn,
            store_fn,
            delete_fn,
            all_keys_fn,
        };
        additional_config.push(kv_config);
        Self { additional_config }
    }
}

#[cfg(test)]
mod tests {
    use super::*;

    #[test]
    fn test_security_level_order() {
        assert!(SecurityLevel::Unsafe < SecurityLevel::Software);
        assert!(SecurityLevel::Software < SecurityLevel::Hardware);
    }
}<|MERGE_RESOLUTION|>--- conflicted
+++ resolved
@@ -108,14 +108,9 @@
     pub additional_config: Vec<AdditionalConfig>,
 }
 
-<<<<<<< HEAD
 #[derive(Clone, EnumDiscriminants)]
 #[strum_discriminants(derive(EnumString))]
 #[cfg_attr(feature = "ts-interface", derive(ts_rs::TS), ts(export))]
-=======
-/// flutter_rust_bridge:non_opaque
-#[derive(Clone)]
->>>>>>> 34845d20
 pub enum AdditionalConfig {
     KVStoreConfig {
         #[cfg_attr(
