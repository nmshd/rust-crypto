--- conflicted
+++ resolved
@@ -1,5 +1,4 @@
 #![allow(dead_code)]
-<<<<<<< HEAD
 use std::any::Any;
 use std::fmt::Debug;
 use std::{
@@ -9,14 +8,6 @@
     pin::Pin,
     sync::Arc,
 };
-=======
-use std::cmp::{Eq, Ord, PartialEq, PartialOrd};
-use std::collections::HashSet;
-
-use std::future::Future;
-use std::pin::Pin;
-use std::sync::Arc;
->>>>>>> bd69ac53
 
 use serde::{Deserialize, Serialize};
 
@@ -151,23 +142,12 @@
 /// flutter_rust_bridge:opaque
 #[derive(Clone)]
 pub struct ProviderImplConfig {
-<<<<<<< HEAD
     pub(crate) java_vm: Option<Arc<dyn Any + Send + Sync>>,
     pub(crate) get_fn: GetFn,
     pub(crate) store_fn: StoreFn,
     pub(crate) delete_fn: DeleteFn,
     pub(crate) all_keys_fn: AllKeysFn,
     pub(crate) additional_config: Option<ConfigHandle>,
-=======
-    pub(crate) get_fn:
-        Arc<dyn Fn(String) -> Pin<Box<dyn Future<Output = Option<Vec<u8>>> + Send>> + Send + Sync>,
-    pub(crate) store_fn:
-        Arc<dyn Fn(String, Vec<u8>) -> Pin<Box<dyn Future<Output = bool> + Send>> + Send + Sync>,
-    pub(crate) delete_fn:
-        Arc<dyn Fn(String) -> Pin<Box<dyn Future<Output = ()> + Send>> + Send + Sync>,
-    pub(crate) all_keys_fn:
-        Arc<dyn Fn() -> Pin<Box<dyn Future<Output = Vec<String>> + Send>> + Send + Sync>,
->>>>>>> bd69ac53
 }
 
 impl std::fmt::Debug for ProviderImplConfig {
@@ -179,7 +159,6 @@
 impl ProviderImplConfig {
     /// Creates a new `ProviderImplConfig` instance.
     pub fn new(
-<<<<<<< HEAD
         java_vm: Option<Arc<dyn Any + Send + Sync>>,
         get_fn: GetFn,
         store_fn: StoreFn,
@@ -194,27 +173,6 @@
             delete_fn,
             all_keys_fn,
             additional_config,
-=======
-        get_fn: impl Fn(String) -> Pin<Box<dyn Future<Output = Option<Vec<u8>>> + Send>>
-            + 'static
-            + Send
-            + Sync,
-        store_fn: impl Fn(String, Vec<u8>) -> Pin<Box<dyn Future<Output = bool> + Send>>
-            + 'static
-            + Send
-            + Sync,
-        delete_fn: impl Fn(String) -> Pin<Box<dyn Future<Output = ()> + Send>> + 'static + Send + Sync,
-        all_keys_fn: impl Fn() -> Pin<Box<dyn Future<Output = Vec<String>> + Send>>
-            + 'static
-            + Send
-            + Sync,
-    ) -> Self {
-        Self {
-            get_fn: Arc::new(get_fn),
-            store_fn: Arc::new(store_fn),
-            delete_fn: Arc::new(delete_fn),
-            all_keys_fn: Arc::new(all_keys_fn),
->>>>>>> bd69ac53
         }
     }
 
@@ -227,7 +185,6 @@
         all_keys_fn: AllKeysFn,
         additional_config: Option<ConfigHandle>,
     ) -> Self {
-<<<<<<< HEAD
         Self::new(
             java_vm,
             get_fn,
@@ -250,14 +207,6 @@
                 .as_any()
                 .downcast_ref::<T>()
         })
-=======
-        Self {
-            get_fn: Arc::new(get_fn),
-            store_fn: Arc::new(store_fn),
-            delete_fn: Arc::new(delete_fn),
-            all_keys_fn: Arc::new(all_keys_fn),
-        }
->>>>>>> bd69ac53
     }
 }
 
