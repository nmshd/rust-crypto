use crate::{
    common::{
        config::{KeyPairSpec, KeySpec},
        crypto::algorithms::encryption::AsymmetricKeySpec,
        error::{CalError, KeyType},
        traits::key_handle::{KeyHandleImpl, KeyPairHandleImpl},
        DHExchange, KeyHandle,
    },
    prelude::Cipher,
};
use anyhow::anyhow;
use base64::Engine;
use chacha20poly1305::{
    aead::{Aead, KeyInit},
    XChaCha20Poly1305,
};
use p256::elliptic_curve::rand_core::{OsRng, RngCore};
use ring::{
    aead::{Aad, Algorithm, LessSafeKey, Nonce, UnboundKey, MAX_TAG_LEN, NONCE_LEN},
    rand::{SecureRandom, SystemRandom},
    signature::{EcdsaKeyPair, Signature, UnparsedPublicKey},
};
use tracing::{error, instrument, warn};
use zeroize::{Zeroize, ZeroizeOnDrop};

use super::StorageManager;

#[derive(Debug, Clone)]
pub(crate) struct SoftwareKeyPairHandle {
    pub(crate) key_id: String,
    pub(crate) spec: KeyPairSpec,
    pub(crate) signing_key: Option<Vec<u8>>,
    pub(crate) public_key: Vec<u8>,
    pub(crate) storage_manager: Option<StorageManager>,
}

#[derive(Debug, Clone, Zeroize, ZeroizeOnDrop)]
pub(crate) struct SoftwareKeyHandle {
    pub(crate) key_id: String,
    pub(crate) key: Vec<u8>,
    #[zeroize(skip)]
    pub(crate) storage_manager: Option<StorageManager>,
    pub(crate) spec: KeySpec,
}

impl SoftwareKeyHandle {
    pub fn new(
        key_id: String,
        spec: KeySpec,
        key_data: Vec<u8>,
        storage_manager: Option<StorageManager>,
    ) -> Result<Self, CalError> {
        Ok(Self {
            key_id,
            key: key_data,
            storage_manager,
            spec,
        })
    }
}

/// Hashes and encodes a buffer to a string.
///
/// This is meant to generate deterministic ids from variable length nonces and contexts in derive key.
pub(crate) fn id_from_buffer(buff: &[u8]) -> Result<String, CalError> {
    // `digest` and `blake2` crate have both update functions that get each other int the way.
    use blake2::{Blake2b, Digest};
    use digest::consts::U8;

    type Blake2b64 = Blake2b<U8>;

    let mut hasher = Blake2b64::new();
    hasher.update(buff);
    let hash = hasher.finalize();
    let hash_vec = hash.to_vec();
    Ok(base64::prelude::BASE64_STANDARD.encode(hash_vec))
}

impl KeyHandleImpl for SoftwareKeyHandle {
    #[instrument(level = "trace")]
    fn encrypt_data(&self, data: &[u8], iv: &[u8]) -> Result<(Vec<u8>, Vec<u8>), CalError> {
        match self.spec.cipher {
            Cipher::AesGcm128 | Cipher::AesGcm256 => {
                let (nonce, nonce_bytes) = if !iv.is_empty() {
                    if iv.len() == NONCE_LEN {
                        let nonce_array: [u8; NONCE_LEN] =
                            iv.try_into().expect("Length already checked");
                        (Nonce::assume_unique_for_key(nonce_array), iv.to_vec())
                    } else {
                        return Err(CalError::failed_operation(
                            format!(
                                "Invalid IV length for AES-GCM: expected {} bytes, got {}",
                                NONCE_LEN,
                                iv.len()
                            ),
                            false,
                            None,
                        ));
                    }
                } else {
                    let rng = SystemRandom::new();
                    let mut generated_nonce_bytes = [0u8; NONCE_LEN];
                    rng.fill(&mut generated_nonce_bytes).map_err(|_| {
                        CalError::failed_operation(
                            "Failed to generate nonce".to_string(),
                            true,
                            None,
                        )
                    })?;
                    (
                        ring::aead::Nonce::assume_unique_for_key(generated_nonce_bytes),
                        generated_nonce_bytes.to_vec(),
                    )
                };

                let aad = Aad::empty();
                let mut in_out = data.to_vec();
                in_out.extend(vec![0u8; 16]);

                let algo: &Algorithm = self.spec.cipher.into();
                let unbound_key = UnboundKey::new(algo, &self.key).map_err(|e| {
                    CalError::failed_operation(
                        format!("Failed to create unbound AES key: {}", e),
                        true,
                        None,
                    )
                })?;
                let key = LessSafeKey::new(unbound_key);
                key.seal_in_place_append_tag(nonce, aad, &mut in_out)
                    .map_err(|_| {
                        CalError::failed_operation("Encryption failed".to_string(), true, None)
                    })?;

                Ok((in_out, nonce_bytes.to_vec()))
            }
            Cipher::XChaCha20Poly1305 => {
                let mut key = [0u8; 32];
                key.copy_from_slice(&self.key);

                let nonce: [u8; 24] = if !iv.is_empty() {
                    if iv.len() == 24 {
                        iv.try_into().map_err(|_| {
                            CalError::failed_operation(
                                "Internal error converting IV slice to array".to_string(),
                                true,
                                None,
                            )
                        })?
                    } else {
                        return Err(CalError::failed_operation(
                            format!(
                                "Invalid IV length for XChaCha20: expected {} bytes, got {}",
                                24,
                                iv.len()
                            ),
                            false,
                            None,
                        ));
                    }
                } else {
                    let mut generated_bytes = [0u8; 24];
                    OsRng.fill_bytes(&mut generated_bytes);
                    generated_bytes
                };

                let cipher = XChaCha20Poly1305::new(&key.into());
                let ciphertext = cipher.encrypt((&nonce).into(), data).map_err(|e| {
                    CalError::failed_operation("failed encrypting", false, Some(anyhow!(e)))
                })?;

                Ok((ciphertext, nonce.to_vec()))
            }
            _ => Err(CalError::failed_operation(
                "Cipher not supported".to_string(),
                true,
                None,
            )),
        }
    }

    #[instrument(level = "trace")]
    fn decrypt_data(&self, encrypted_data: &[u8], iv: &[u8]) -> Result<Vec<u8>, CalError> {
        match self.spec.cipher {
            Cipher::AesGcm128 | Cipher::AesGcm256 => {
                if encrypted_data.len() <= NONCE_LEN {
                    return Err(CalError::failed_operation(
                        "Data too short".to_string(),
                        true,
                        None,
                    ));
                }

                if iv.len() != NONCE_LEN {
                    error!(
                        iv = iv,
                        len = iv.len(),
                        expected = NONCE_LEN,
                        "Nonce for AES GCM must be 96bit long."
                    );
                    return Err(CalError::bad_parameter(
                        "Nonce for AES GCM must be 96bit long.".to_owned(),
                        true,
                        None,
                    ));
                }

                let nonce = Nonce::assume_unique_for_key(iv.try_into().unwrap());

                // Prepare AAD as an empty slice
                let aad = Aad::empty();

                // Copy the ciphertext for in-place decryption
                let mut in_out = encrypted_data.to_vec();

                let algo: &Algorithm = self.spec.cipher.into();

                // Create an UnboundKey for the AES-GCM encryption
                let unbound_key = UnboundKey::new(algo, &self.key).map_err(|err| {
                    CalError::failed_operation(
                        "Failed to create unbound AES key".to_owned(),
                        false,
                        Some(anyhow!(err)),
                    )
                })?;

                // Wrap it in a LessSafeKey for easier encryption/decryption
                let key = LessSafeKey::new(unbound_key);

                // Perform decryption
                key.open_in_place(nonce, aad, &mut in_out).map_err(|err| {
                    CalError::failed_operation(
                        "Failed decryption with ring".to_owned(),
                        false,
                        Some(anyhow!(err)),
                    )
                })?;

                // Remove the authentication tag
                in_out.truncate(in_out.len() - 16 - MAX_TAG_LEN);

                Ok(in_out)
            }

            Cipher::XChaCha20Poly1305 => {
                // Copy the key into a fixed-size array (32 bytes)
                let mut key = [0u8; 32];
                key.copy_from_slice(&self.key);

                // Create the cipher
                let cipher = XChaCha20Poly1305::new(&key.into());

                let result = cipher.decrypt(iv.into(), encrypted_data).map_err(|e| {
                    CalError::failed_operation("failed decrypting", false, Some(anyhow!(e)))
                })?;

                // No built-in authentication tag to remove, so the decrypted
                // plaintext is now in `buffer`.
                Ok(result)
            }

            // Fallback for any other ciphers you might define.
            _ => Err(CalError::failed_operation(
                "Cipher not supported".to_string(),
                true,
                None,
            )),
        }
    }

    fn hmac(&self, _data: &[u8]) -> Result<Vec<u8>, CalError> {
        todo!("HMAC not supported for AES keys")
    }

    fn verify_hmac(&self, _data: &[u8], _hmac: &[u8]) -> Result<bool, CalError> {
        todo!("HMAC not supported for AES keys")
    }

    fn derive_key(&self, nonce: &[u8]) -> Result<KeyHandle, CalError> {
        // `digest` and `blake2` crate have both update functions that get each other int the way.
        use blake2::Blake2bVar;
        use digest::{Update, VariableOutput};

        let mut spec = self.spec.clone();
        spec.ephemeral = true;
        let key_length = spec.cipher.len();

        let mut hasher = Blake2bVar::new(key_length).map_err(|e| {
            let cal_err = CalError::bad_parameter(
                "Blake2b failed to initialize".to_owned(),
                false,
                Some(anyhow!(e)),
            );
            error!(err = %cal_err, "Failed Blake2b init.");
            cal_err
        })?;

        hasher.update(nonce);
        hasher.update(&self.key);

        let mut derived_key = vec![0u8; key_length];

        hasher
            .finalize_variable(derived_key.as_mut_slice())
            .map_err(|e| {
                let cal_err = CalError::bad_parameter(
                    "Blake2b failed to write hash.".to_owned(),
                    false,
                    Some(anyhow!(e)),
                );
                error!(err = %cal_err, "Failed Blake2b init.");
                cal_err
            })?;

        let id = id_from_buffer(nonce)?;

        Ok(KeyHandle {
            implementation: SoftwareKeyHandle::new(id, spec, derived_key, None)
                .unwrap()
                .into(),
        })
    }

    fn extract_key(&self) -> Result<Vec<u8>, CalError> {
        if self.spec.non_exportable {
            Err(CalError::non_exportable())
        } else {
            Ok(self.key.clone())
        }
    }

    fn id(&self) -> Result<String, CalError> {
        Ok(self.key_id.clone())
    }

    #[doc = " Delete this key."]
    fn delete(self) -> Result<(), CalError> {
        if let Some(s) = &self.storage_manager {
            s.delete(self.key_id.clone())
        }
        Ok(())
    }

    fn spec(&self) -> KeySpec {
        self.spec
    }
}

impl KeyPairHandleImpl for SoftwareKeyPairHandle {
    fn sign_data(&self, data: &[u8]) -> Result<Vec<u8>, CalError> {
        let Some(signing_key) = self.signing_key.as_ref() else {
            return Err(CalError::failed_operation(
                "No private key available for signing".to_string(),
                true,
                None,
            ));
        };

        match self.spec.asym_spec {
            AsymmetricKeySpec::Curve25519 => ed25519_compact::SecretKey::from_slice(signing_key)
                .map(|key| {
                    key.sign(data, Some(ed25519_compact::Noise::generate()))
                        .to_vec()
                })
                .map_err(|_| {
                    CalError::failed_operation("Failed to use signing key".to_string(), true, None)
                }),
            AsymmetricKeySpec::P256 | AsymmetricKeySpec::P384 => {
                // Secure random generator for signing
                let rng = SystemRandom::new();

                let signing_key = EcdsaKeyPair::from_pkcs8(
                    self.spec.asym_spec.into(),
                    signing_key.as_slice(),
                    &rng,
                )
                .map_err(|_| {
                    CalError::failed_operation("Failed to use signing key".to_string(), true, None)
                })?;

                // Sign the data
                let signature: Signature = signing_key.sign(&rng, data).map_err(|_| {
                    CalError::failed_operation("Failed to use signing key".to_string(), true, None)
                })?;

                Ok(signature.as_ref().to_vec())
            }
            _ => todo!(),
        }
    }

    fn verify_signature(&self, data: &[u8], signature: &[u8]) -> Result<bool, CalError> {
        match self.spec.asym_spec {
            AsymmetricKeySpec::Curve25519 => {
                ed25519_compact::PublicKey::from_slice(self.public_key.as_slice())
                    .and_then(|key| {
                        ed25519_compact::Signature::from_slice(signature)
                            .map(|signature| (key, signature))
                    })
                    .map(|(key, signature)| key.verify(data, &signature).is_ok())
                    .map_err(|_| {
                        CalError::failed_operation(
                            "Failed to use public key".to_string(),
                            true,
                            None,
                        )
                    })
            }
            AsymmetricKeySpec::P256 | AsymmetricKeySpec::P384 => {
                // Create an UnparsedPublicKey using the algorithm and the public key bytes
                Ok(
                    UnparsedPublicKey::new(self.spec.asym_spec.into(), &self.public_key)
                        .verify(data, signature)
                        .inspect_err(|e| warn!("Failed to verify signature: {e:?}"))
                        .is_ok(),
                )
            }
            _ => todo!(),
        }
    }

    fn encrypt_data(&self, _data: &[u8]) -> Result<Vec<u8>, CalError> {
<<<<<<< HEAD
        todo!("Encryption not supported for ECC keys")
=======
        Err(CalError::not_implemented())
>>>>>>> b4f16d57
    }

    fn decrypt_data(&self, _encrypted_data: &[u8]) -> Result<Vec<u8>, CalError> {
        Err(CalError::not_implemented())
    }

    fn get_public_key(&self) -> Result<Vec<u8>, CalError> {
        Ok(self.public_key.clone())
    }

    fn extract_key(&self) -> Result<Vec<u8>, CalError> {
        if !self.spec.non_exportable {
            self.signing_key
                .clone()
                .ok_or_else(|| CalError::missing_key(self.key_id.clone(), KeyType::Private))
        } else {
            Err(CalError::non_exportable())
        }
    }

    fn start_dh_exchange(&self) -> Result<DHExchange, CalError> {
        todo!("DH exchange not supported")
    }

    fn id(&self) -> Result<String, CalError> {
        Ok(self.key_id.clone())
    }

    #[doc = " Delete this key pair."]
    fn delete(self) -> Result<(), CalError> {
        if let Some(s) = self.storage_manager {
            s.delete(self.key_id)
        }
        Ok(())
    }

    fn spec(&self) -> KeyPairSpec {
        self.spec
    }
}<|MERGE_RESOLUTION|>--- conflicted
+++ resolved
@@ -419,11 +419,7 @@
     }
 
     fn encrypt_data(&self, _data: &[u8]) -> Result<Vec<u8>, CalError> {
-<<<<<<< HEAD
-        todo!("Encryption not supported for ECC keys")
-=======
         Err(CalError::not_implemented())
->>>>>>> b4f16d57
     }
 
     fn decrypt_data(&self, _encrypted_data: &[u8]) -> Result<Vec<u8>, CalError> {
