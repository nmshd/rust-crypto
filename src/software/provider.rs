--- conflicted
+++ resolved
@@ -301,11 +301,7 @@
     }
 
     fn get_all_keys(&self) -> Result<Vec<Spec>, CalError> {
-<<<<<<< HEAD
-        self.storage_manager
-=======
         Ok(self.storage_manager.get_all_keys())
->>>>>>> 41f8fc1a
     }
 
     fn provider_name(&self) -> String {
