use std::fmt;

<<<<<<< HEAD
use anyhow::anyhow;
=======
use hmac::Mac;
>>>>>>> aa978060
use serde::{Deserialize, Serialize};
use sled::{open, Db};
use tracing::trace;

use hmac::Hmac;
use sha2::Sha256;

type HmacSha256 = Hmac<Sha256>;

use crate::common::{
    config::{AdditionalConfig, AllKeysFn, DeleteFn, GetFn, Spec, StoreFn},
    error::{CalError, KeyType},
    KeyHandle, KeyPairHandle,
};

#[derive(Clone, Debug)]
enum Storage {
    KVStore(KVStore),
    FileStore(FileStore),
}

#[derive(Clone, Debug)]
enum ChecksumProvider {
    KeyPairHandle(Box<KeyPairHandle>),
    HMAC(String),
}

#[derive(Clone, Debug)]
pub(crate) struct StorageManager {
    checksum_provider: ChecksumProvider,
    key_handle: Option<Box<KeyHandle>>,
    storage: Storage,
    scope: String,
}

<<<<<<< HEAD
impl StorageManager {
    pub(crate) fn new(scope: String, config: &[AdditionalConfig]) -> Self {
        let db_store = config
            .iter()
            .filter_map(|c| {
                if let AdditionalConfig::FileStoreConfig { db_dir } = c.clone() {
                    // TODO: Have new function return result instead?
                    match FileStore::new(db_dir) {
                        Ok(db) => Some(db),
                        Err(e) => {
                            tracing::error!(error = %e, "Failed initializing database.");
                            None
                        }
                    }
                } else {
                    None
                }
            })
            .last();
        let kv_store = config
            .iter()
            .filter_map(|c| {
                if let AdditionalConfig::KVStoreConfig {
=======
fn extract_storage_method(config: &[AdditionalConfig]) -> Result<Option<Storage>, CalError> {
    let db_store = config
        .iter()
        .filter_map(|c| {
            if let AdditionalConfig::FileStoreConfig {
                db_path,
                secure_path,
                pass,
            } = c.clone()
            {
                Some(FileStore {
                    db_path,
                    secure_path,
                    pass,
                })
            } else {
                None
            }
        })
        .last();
    let kv_store = config
        .iter()
        .filter_map(|c| {
            if let AdditionalConfig::KVStoreConfig {
                get_fn,
                store_fn,
                delete_fn,
                all_keys_fn,
            } = c.clone()
            {
                Some(KVStore {
>>>>>>> aa978060
                    get_fn,
                    store_fn,
                    delete_fn,
                    all_keys_fn,
                })
            } else {
                None
            }
        })
        .last();

    match (db_store, kv_store) {
        (Some(db_store), None) => Ok(Some(Storage::FileStore(db_store))),
        (None, Some(kv_store)) => Ok(Some(Storage::KVStore(kv_store))),
        (None, None) => Ok(None),
        _ => Err(CalError::failed_operation(
            "both KV Store and DB store were initialised".to_owned(),
            true,
            None,
        )),
    }
}

fn extract_security_method(config: &[AdditionalConfig]) -> Result<ChecksumProvider, CalError> {
    let key_pair_handle = config.iter().find_map(|c| match c {
        AdditionalConfig::StorageConfigDSA(key_handle) => Some(key_handle.clone()),
        _ => None,
    });
    let hmac_pass = config.iter().find_map(|c| match c {
        AdditionalConfig::StorageConfigPass(pass) => Some(pass.clone()),
        _ => None,
    });

    match (key_pair_handle, hmac_pass) {
        (Some(key_pair_handle), None) => Ok(ChecksumProvider::KeyPairHandle(Box::new(key_pair_handle))),
        (None, Some(hmac_pass)) => Ok(ChecksumProvider::HMAC(hmac_pass)),
        _ => Err(CalError::failed_operation(
            "exactly one of AdditionalConfig::KeyHandle, AdditionalConfig::KeyPairHandle and AdditionalConfig::HMAC".to_owned(),
            true,
            None,
        )),
    }
}

impl StorageManager {
    pub(crate) fn new(
        scope: String,
        config: &[AdditionalConfig],
    ) -> Result<Option<Self>, CalError> {
        let storage = extract_storage_method(config)?;
        let checksum_provider = extract_security_method(config)?;
        Ok(storage.map(|storage| {
            let key_handle = config.iter().find_map(|c| match c {
                AdditionalConfig::StorageConfigHMAC(key_handle) => Some(key_handle.clone()),
                _ => None,
            });

            StorageManager {
                checksum_provider,
                key_handle: key_handle.map(Box::new),
                storage,
                scope,
            }
        }))
    }

    pub(crate) fn store(&self, id: String, data: KeyData) -> Result<(), CalError> {
        // encrypt secret data if KeyHandle is available

        let encrypted_data = KeyDataEncrypted {
            id: data.id.clone(),
            secret_data: data
                .secret_data
                .map(|secret| {
                    self.key_handle
                        .as_ref()
                        .and_then(|key| {
                            let (v, iv) = match key.encrypt_data(&secret) {
                                Ok(v) => v,
                                Err(e) => return Some(Err(e)),
                            };
                            Some(Ok(StorageField::Encryped { data: v, iv }))
                        })
                        .unwrap_or(Ok(StorageField::Raw(secret)))
                })
                .transpose()?,
            public_data: data.public_data,
            additional_data: data.additional_data,
            spec: data.spec,
        };

        let encoded = serde_json::to_vec(&encrypted_data)
            .expect("Failed to encode key data, this should never happen");

        // generate checksum
        let (checksum, ctype) = match self.checksum_provider {
            ChecksumProvider::KeyPairHandle(ref key_pair_handle) => {
                let checksum = key_pair_handle.sign_data(&encoded)?;
                (checksum, ChecksumType::DSA)
            }
            ChecksumProvider::HMAC(ref pass) => {
                let mut hmac =
                    HmacSha256::new_from_slice(pass.as_bytes()).expect("Failed to create HMAC");
                hmac.update(&encoded);
                let result = hmac.finalize();
                (result.into_bytes().to_vec(), ChecksumType::HMAC)
            }
        };

        let encoded = serde_json::to_vec(&WithChecksum {
            data: encoded,
            checksum,
            checksum_type: ctype,
        })
        .expect("Failed to encode key data, this should never happen");

        // choose storage Strategy
        match self.storage {
            Storage::KVStore(ref store) => store.store(self.scope.clone(), id.clone(), encoded),
            Storage::FileStore(ref store) => store.store(self.scope.clone(), id.clone(), encoded),
        }
    }

    pub(crate) fn get(&self, id: String) -> Result<KeyData, CalError> {
        let value = match self.storage {
            Storage::KVStore(ref store) => store.get(self.scope.clone(), id.clone()),
            Storage::FileStore(ref store) => store.get(self.scope.clone(), id.clone()),
        }?;

        let decoded = serde_json::from_slice::<WithChecksum>(&value).map_err(|e| {
            CalError::failed_operation(format!("Failed to decode key data: {}", e), true, None)
        })?;

        // verify checksum
        match self.checksum_provider {
            ChecksumProvider::KeyPairHandle(ref key_pair_handle) => {
                if key_pair_handle.verify_signature(&decoded.data, &decoded.checksum)? {
                    ()
                } else {
                    return Err(CalError::failed_operation(
                        "Checksum verification failed".to_owned(),
                        true,
                        None,
                    ));
                }
            }
            ChecksumProvider::HMAC(ref pass) => {
                let mut hmac =
                    HmacSha256::new_from_slice(pass.as_bytes()).expect("Failed to create HMAC");
                hmac.update(&decoded.data);
                hmac.verify_slice(&decoded.checksum).map_err(|_| {
                    CalError::failed_operation(
                        "Checksum verification failed".to_owned(),
                        true,
                        None,
                    )
                })?;
            }
        };

        let decoded = serde_json::from_slice::<KeyDataEncrypted>(&decoded.data).map_err(|e| {
            CalError::failed_operation(format!("Failed to decode key data: {}", e), true, None)
        })?;

        let decrypted = KeyData {
            id: decoded.id.clone(),
            secret_data: decoded
                .secret_data
                .map(|secret| match secret {
                    StorageField::Encryped { data, iv } => {
                        self.key_handle
                            .as_ref()
                            .map(|key| match key.decrypt_data(&data, &iv) {
                                Ok(v) => Ok(v),
                                Err(e) => Err(e),
                            })
                    }
                    StorageField::Raw(data) => Some(Ok(data)),
                })
                .flatten()
                .transpose()?,
            public_data: decoded.public_data,
            additional_data: decoded.additional_data,
            spec: decoded.spec,
        };
        Ok(decrypted)
    }

    pub(crate) fn delete(&self, id: String) {
        match self.storage {
            Storage::KVStore(ref store) => store.delete(self.scope.clone(), id.clone()),
            Storage::FileStore(ref store) => store.delete(self.scope.clone(), id.clone()),
        }
    }

    pub fn get_all_keys(&self) -> Vec<(String, Spec)> {
        // get keys from all available storage methods
        let mut keys = Vec::new();

        match self.storage {
            Storage::KVStore(ref store) => {
                keys.append(&mut store.get_all_keys(self.scope.clone()));
            }
            Storage::FileStore(ref store) => {
                keys.append(&mut store.get_all_keys(self.scope.clone()));
            }
        }

        keys.iter()
            .map(|v| {
                serde_json::from_slice::<WithChecksum>(v.as_slice())
                    .expect("Could not decode key data, this should never happen")
            })
            .map(|with_checksum| {
                serde_json::from_slice::<KeyDataEncrypted>(&with_checksum.data.as_slice())
                    .expect("Could not decode key data, this should never happen")
            })
            .map(|v| (v.id, v.spec))
            .collect()
    }
}

fn serialize<T: Serialize>(value: &T) -> Result<Vec<u8>, CalError> {
    serde_json::to_vec(&value).map_err(|e| CalError::other(anyhow!(e)))
}

fn deserialize<'a, R: Deserialize<'a>>(data: &'a [u8]) -> Result<R, CalError> {
    serde_json::from_slice(&data).map_err(|e| CalError::other(anyhow!(e)))
}

#[derive(Clone)]
struct KVStore {
    get_fn: GetFn,
    store_fn: StoreFn,
    delete_fn: DeleteFn,
    all_keys_fn: AllKeysFn,
}

impl fmt::Debug for KVStore {
    fn fmt(&self, f: &mut fmt::Formatter) -> fmt::Result {
        write!(f, "KVStore {{}}")
    }
}

impl KVStore {
<<<<<<< HEAD
    fn store(
        &self,
        provider: String,
        key: String,
        value: KeyDataEncrypted,
    ) -> Result<(), CalError> {
        let value = serialize(&value)?;
        let valid = pollster::block_on((self.store_fn)(format!("{}:{}", provider, key), value));
=======
    fn store(&self, scope: String, key: String, value: Vec<u8>) -> Result<(), CalError> {
        let valid = pollster::block_on((self.store_fn)(format!("{}:{}", scope, key), value));
>>>>>>> aa978060
        if valid {
            Ok(())
        } else {
            Err(CalError::failed_operation(
                "Storing key failed, the handle may still be valid".to_owned(),
                false,
                None,
            ))
        }
    }

    fn get(&self, scope: String, key: String) -> Result<Vec<u8>, CalError> {
        let value = pollster::block_on((self.get_fn)(format!("{}:{}", scope, key)));
        match value {
<<<<<<< HEAD
            Some(data) => {
                let value: KeyDataEncrypted = deserialize(&data)?;
                Ok(value)
            }
=======
            Some(data) => Ok(data),
>>>>>>> aa978060
            None => Err(CalError::missing_key(key, KeyType::Private)),
        }
    }

    fn delete(&self, scope: String, key: String) {
        pollster::block_on((self.delete_fn)(format!("{}:{}", scope, key)));
    }

    fn get_all_keys(&self, scope: String) -> Vec<Vec<u8>> {
        let keys = pollster::block_on((self.all_keys_fn)());
        trace!("get_all_keys_kv: {:?}", keys);
        keys.into_iter()
            .filter(|k| k.starts_with(&format!("{}:", scope.clone())))
            .map(|k| k.split(':').last().unwrap().to_owned())
            .filter_map(|k| Some(self.get(scope.clone(), k).ok()?))
            .collect()
    }
}

fn file_store_key_id(provider: &String, key: &String) -> Vec<u8> {
    format!("{}:{}", provider, key).as_bytes().to_vec()
}

#[allow(dead_code)]
#[derive(Clone, Debug)]
struct FileStore {
    db: Db,
}

impl FileStore {
<<<<<<< HEAD
    fn new(db_dir: String) -> Result<Self, CalError> {
        Ok(Self { db: open(db_dir)? })
    }

    fn store(
        &self,
        provider: String,
        key: String,
        value: KeyDataEncrypted,
    ) -> Result<(), CalError> {
        let id = file_store_key_id(&provider, &key);
        let data = serialize(&value)?;
        self.db.insert(id, data)?;
        Ok(())
    }

    fn get(&self, provider: String, key: String) -> Result<KeyDataEncrypted, CalError> {
        let id = file_store_key_id(&provider, &key);
        match self.db.get(id)? {
            Some(data) => deserialize(data.as_ref()),
            None => Err(CalError::missing_value(
                format!("Sled (db): No data found for key: {}", key),
                true,
                None,
            )),
        }
    }

    fn delete(&self, provider: String, key: String) {
        let id = file_store_key_id(&provider, &key);
        match self.db.remove(id) {
            Ok(_) => {}
            Err(e) => {
                // TODO: Change delete to return result?
                tracing::error!(error = %e, "Storage Manager: Failed deletion of data for key {}", key)
            }
        }
    }

    fn get_all_keys(&self, scope: String) -> Vec<(String, Spec)> {
        self.db
            .scan_prefix(file_store_key_id(&scope, &"".into()))
            .values()
            .filter(|result| match result {
                Ok(_) => true,
                Err(e) => {
                    tracing::warn!(error = %e, "Sled (db): Failed reading entry.");
                    false
                }
            })
            .map(|result| result.unwrap())
            .map(|data| deserialize(data.as_ref()))
            .filter(|result| match result {
                Ok(_) => true,
                Err(e) => {
                    tracing::warn!(error = %e, "Sled (db): Failed deserialization of metadata.");
                    false
                }
            })
            .map(|result| result.unwrap())
            .collect()
=======
    fn store(&self, _scope: String, _key: String, _value: Vec<u8>) -> Result<(), CalError> {
        todo!()
    }

    fn get(&self, _scope: String, _key: String) -> Result<Vec<u8>, CalError> {
        // TODO: implement
        Err(CalError::not_implemented())
    }

    fn delete(&self, _scope: String, _key: String) {
        // TODO: implement
    }

    fn get_all_keys(&self, _scope: String) -> Vec<Vec<u8>> {
        // TODO: implement
        Vec::new()
>>>>>>> aa978060
    }
}

#[derive(Serialize, Deserialize, Clone)]
pub(crate) struct KeyData {
    pub(crate) id: String,
    pub(crate) secret_data: Option<Vec<u8>>,
    pub(crate) public_data: Option<Vec<u8>>,
    pub(crate) additional_data: Option<Vec<u8>>,
    pub(crate) spec: Spec,
}

#[derive(Serialize, Deserialize, Clone)]
pub(crate) struct KeyDataEncrypted {
    pub(crate) id: String,
    pub(crate) secret_data: Option<StorageField>,
    pub(crate) public_data: Option<Vec<u8>>,
    pub(crate) additional_data: Option<Vec<u8>>,
    pub(crate) spec: Spec,
}

#[derive(Serialize, Deserialize, Clone, Copy)]
pub enum ChecksumType {
    HMAC,
    DSA,
}

#[derive(Serialize, Deserialize, Clone)]
pub struct WithChecksum {
    data: Vec<u8>,
    checksum: Vec<u8>,
    checksum_type: ChecksumType,
}

#[derive(Serialize, Deserialize, Clone)]
pub(crate) enum StorageField {
    Encryped { data: Vec<u8>, iv: Vec<u8> },
    Raw(Vec<u8>),
}<|MERGE_RESOLUTION|>--- conflicted
+++ resolved
@@ -1,10 +1,6 @@
 use std::fmt;
 
-<<<<<<< HEAD
-use anyhow::anyhow;
-=======
 use hmac::Mac;
->>>>>>> aa978060
 use serde::{Deserialize, Serialize};
 use sled::{open, Db};
 use tracing::trace;
@@ -40,46 +36,19 @@
     scope: String,
 }
 
-<<<<<<< HEAD
-impl StorageManager {
-    pub(crate) fn new(scope: String, config: &[AdditionalConfig]) -> Self {
-        let db_store = config
-            .iter()
-            .filter_map(|c| {
-                if let AdditionalConfig::FileStoreConfig { db_dir } = c.clone() {
-                    // TODO: Have new function return result instead?
-                    match FileStore::new(db_dir) {
-                        Ok(db) => Some(db),
-                        Err(e) => {
-                            tracing::error!(error = %e, "Failed initializing database.");
-                            None
-                        }
-                    }
-                } else {
-                    None
-                }
-            })
-            .last();
-        let kv_store = config
-            .iter()
-            .filter_map(|c| {
-                if let AdditionalConfig::KVStoreConfig {
-=======
 fn extract_storage_method(config: &[AdditionalConfig]) -> Result<Option<Storage>, CalError> {
     let db_store = config
         .iter()
         .filter_map(|c| {
-            if let AdditionalConfig::FileStoreConfig {
-                db_path,
-                secure_path,
-                pass,
-            } = c.clone()
-            {
-                Some(FileStore {
-                    db_path,
-                    secure_path,
-                    pass,
-                })
+            if let AdditionalConfig::FileStoreConfig { db_dir } = c.clone() {
+                // TODO: Have new function return result instead?
+                match FileStore::new(db_dir) {
+                    Ok(db) => Some(db),
+                    Err(e) => {
+                        tracing::error!(error = %e, "Failed initializing database.");
+                        None
+                    }
+                }
             } else {
                 None
             }
@@ -96,7 +65,6 @@
             } = c.clone()
             {
                 Some(KVStore {
->>>>>>> aa978060
                     get_fn,
                     store_fn,
                     delete_fn,
@@ -319,14 +287,6 @@
     }
 }
 
-fn serialize<T: Serialize>(value: &T) -> Result<Vec<u8>, CalError> {
-    serde_json::to_vec(&value).map_err(|e| CalError::other(anyhow!(e)))
-}
-
-fn deserialize<'a, R: Deserialize<'a>>(data: &'a [u8]) -> Result<R, CalError> {
-    serde_json::from_slice(&data).map_err(|e| CalError::other(anyhow!(e)))
-}
-
 #[derive(Clone)]
 struct KVStore {
     get_fn: GetFn,
@@ -342,19 +302,8 @@
 }
 
 impl KVStore {
-<<<<<<< HEAD
-    fn store(
-        &self,
-        provider: String,
-        key: String,
-        value: KeyDataEncrypted,
-    ) -> Result<(), CalError> {
-        let value = serialize(&value)?;
-        let valid = pollster::block_on((self.store_fn)(format!("{}:{}", provider, key), value));
-=======
     fn store(&self, scope: String, key: String, value: Vec<u8>) -> Result<(), CalError> {
         let valid = pollster::block_on((self.store_fn)(format!("{}:{}", scope, key), value));
->>>>>>> aa978060
         if valid {
             Ok(())
         } else {
@@ -369,14 +318,7 @@
     fn get(&self, scope: String, key: String) -> Result<Vec<u8>, CalError> {
         let value = pollster::block_on((self.get_fn)(format!("{}:{}", scope, key)));
         match value {
-<<<<<<< HEAD
-            Some(data) => {
-                let value: KeyDataEncrypted = deserialize(&data)?;
-                Ok(value)
-            }
-=======
             Some(data) => Ok(data),
->>>>>>> aa978060
             None => Err(CalError::missing_key(key, KeyType::Private)),
         }
     }
@@ -407,27 +349,20 @@
 }
 
 impl FileStore {
-<<<<<<< HEAD
     fn new(db_dir: String) -> Result<Self, CalError> {
         Ok(Self { db: open(db_dir)? })
     }
 
-    fn store(
-        &self,
-        provider: String,
-        key: String,
-        value: KeyDataEncrypted,
-    ) -> Result<(), CalError> {
+    fn store(&self, provider: String, key: String, value: Vec<u8>) -> Result<(), CalError> {
         let id = file_store_key_id(&provider, &key);
-        let data = serialize(&value)?;
-        self.db.insert(id, data)?;
+        self.db.insert(id, value)?;
         Ok(())
     }
 
-    fn get(&self, provider: String, key: String) -> Result<KeyDataEncrypted, CalError> {
+    fn get(&self, provider: String, key: String) -> Result<Vec<u8>, CalError> {
         let id = file_store_key_id(&provider, &key);
         match self.db.get(id)? {
-            Some(data) => deserialize(data.as_ref()),
+            Some(data) => Ok(data.as_ref().to_vec()),
             None => Err(CalError::missing_value(
                 format!("Sled (db): No data found for key: {}", key),
                 true,
@@ -447,7 +382,7 @@
         }
     }
 
-    fn get_all_keys(&self, scope: String) -> Vec<(String, Spec)> {
+    fn get_all_keys(&self, scope: String) -> Vec<Vec<u8>> {
         self.db
             .scan_prefix(file_store_key_id(&scope, &"".into()))
             .values()
@@ -458,35 +393,8 @@
                     false
                 }
             })
-            .map(|result| result.unwrap())
-            .map(|data| deserialize(data.as_ref()))
-            .filter(|result| match result {
-                Ok(_) => true,
-                Err(e) => {
-                    tracing::warn!(error = %e, "Sled (db): Failed deserialization of metadata.");
-                    false
-                }
-            })
-            .map(|result| result.unwrap())
+            .map(|result| result.unwrap().as_ref().to_vec())
             .collect()
-=======
-    fn store(&self, _scope: String, _key: String, _value: Vec<u8>) -> Result<(), CalError> {
-        todo!()
-    }
-
-    fn get(&self, _scope: String, _key: String) -> Result<Vec<u8>, CalError> {
-        // TODO: implement
-        Err(CalError::not_implemented())
-    }
-
-    fn delete(&self, _scope: String, _key: String) {
-        // TODO: implement
-    }
-
-    fn get_all_keys(&self, _scope: String) -> Vec<Vec<u8>> {
-        // TODO: implement
-        Vec::new()
->>>>>>> aa978060
     }
 }
 
