--- conflicted
+++ resolved
@@ -20,7 +20,7 @@
         ANDROID_KEYSTORE,
     },
 };
-<<<<<<< HEAD
+
 
 use robusta_jni::jni::{objects::JObject, JavaVM};
 use std::sync::Mutex;
@@ -111,63 +111,7 @@
         let vm = self.java_vm.lock().expect("Can't lock mutex");
         let attach_guard = vm.attach_current_thread().err_internal()?;
         let env = vm.get_env().err_internal()?;
-=======
-use async_trait::async_trait;
-use robusta_jni::jni::objects::JObject;
-use tracing::{debug, info, instrument};
-
-/// Implementation of the `KeyHandle` trait for the `AndroidProvider` struct.
-/// All of the functions in this KeyHandle are basically re-implementations
-/// of the equivalent Java functions in the Android KeyStore API.
-#[async_trait]
-impl KeyHandle for AndroidProvider {
-    /// Signs the given data using the Android KeyStore.
-    ///
-    /// # Arguments
-    ///
-    /// * `data` - Byte array of data to be signed.
-    ///
-    /// # Java Example
-    ///
-    /// ```java
-    /// KeyStore ks = KeyStore.getInstance("AndroidKeyStore");
-    /// ks.load(null);
-    /// KeyStore.Entry entry = ks.getEntry(alias, null);
-    /// if (!(entry instanceof PrivateKeyEntry)) {
-    ///     Log.w(TAG, "Not an instance of a PrivateKeyEntry");
-    ///     return null;
-    /// }
-    /// Signature s = Signature.getInstance("SHA256withECDSA");
-    /// s.initSign(((PrivateKeyEntry) entry).getPrivateKey());
-    /// s.update(data);
-    /// byte[] signature = s.sign();
-    /// ```
-    ///
-    /// # Returns
-    ///
-    /// Returns a `Result` containing the signed data as a `Vec<u8>` if successful, or a `SecurityModuleError` if an error occurs.
-    #[instrument(skip(data))]
-    async fn sign_data(&self, data: &[u8]) -> Result<Vec<u8>, SecurityModuleError> {
-        // check that signing is allowed
-        let config = self
-            .config
-            .as_ref()
-            .unwrap()
-            .as_any()
-            .await
-            .downcast_ref::<AndroidConfig>()
-            .unwrap();
-
-        if !config.key_usages.contains(&KeyUsage::SignEncrypt) {
-            return Err(TpmError::UnsupportedOperation(
-                "KeyUsage::SignEncrypt was not provided".to_owned(),
-            )
-            .into());
-        }
-
-        let vm = config.vm.as_ref().unwrap().lock().await;
-        let env = vm.get_env().unwrap();
->>>>>>> 1f31adb0
+
 
         let key_store = KeyStore::getInstance(&env, ANDROID_KEYSTORE.to_string()).err_internal()?;
         key_store.load(&env, None).err_internal()?;
@@ -192,7 +136,6 @@
         Ok(output)
     }
 
-<<<<<<< HEAD
     fn verify_signature(&self, data: &[u8], signature: &[u8]) -> Result<bool, CalError> {
         info!("verifiying");
 
@@ -229,46 +172,6 @@
         let vm = self.java_vm.lock().expect("Can't lock mutex");
         let attach_guard = vm.attach_current_thread().err_internal()?;
         let env = vm.get_env().err_internal()?;
-=======
-    /// Decrypts the given encrypted data using the Android KeyStore.
-    ///
-    /// # Arguments
-    ///
-    /// * `encrypted_data` - The encrypted data to be decrypted.
-    ///
-    /// # Java Example
-    ///
-    /// ```java
-    /// KeyStore keyStore = KeyStore.getInstance(ANDROID_KEYSTORE);
-    /// keyStore.load(null);
-    /// PrivateKey privateKey = (PrivateKey) keyStore.getKey(KEYNAME, null);
-    /// PublicKey publicKey = keyStore.getCertificate(KEYNAME).getPublicKey();
-    /// Cipher cipher = Cipher.getInstance("RSA/ECB/PKCS1Padding");
-    /// cipher.init(Cipher.DECRYPT_MODE, privateKey);
-    /// byte[] decrypted = cipher.doFinal(encrypted);
-    /// ```
-    ///
-    /// # Returns
-    ///
-    /// Returns a `Result` containing the decrypted data as a `Vec<u8>` if successful, or a `SecurityModuleError` if an error occurs.
-    #[instrument(skip(encrypted_data))]
-    async fn decrypt_data(&self, encrypted_data: &[u8]) -> Result<Vec<u8>, SecurityModuleError> {
-        info!("decrypting data");
-
-        let config = self
-            .config
-            .as_ref()
-            .unwrap()
-            .as_any()
-            .await
-            .downcast_ref::<AndroidConfig>()
-            .unwrap();
-
-        let vm = config.vm.as_ref().unwrap().lock().await;
-        let env = vm.get_env().unwrap();
-
-        let cipher_mode: Result<String, SecurityModuleError> = config.mode.into();
->>>>>>> 1f31adb0
 
         let key_store = KeyStore::getInstance(&env, ANDROID_KEYSTORE.to_owned()).err_internal()?;
         key_store.load(&env, None).err_internal()?;
@@ -279,7 +182,6 @@
         )
         .err_internal()?;
 
-<<<<<<< HEAD
         let key = key_store
             .getCertificate(&env, self.key_id.to_owned())
             .err_internal()?
@@ -289,62 +191,6 @@
         let encrypted = cipher
             .doFinal(&env, encryped_data.to_vec())
             .err_internal()?;
-=======
-        let decrypted = match config.mode {
-            config::EncryptionMode::Sym(cipher_mode) => {
-                let key = key_store
-                    .getKey(&env, self.key_id().to_owned(), JObject::null())
-                    .err_internal()?;
-
-                let (data, iv) = load_iv(encrypted_data, cipher_mode.into());
-                let iv_spec = IvParameterSpec::new(&env, &iv).err_internal()?;
-                cipher
-                    .init2(&env, 2, key, iv_spec.raw.as_obj())
-                    .err_internal()?;
-
-                cipher.doFinal(&env, data).err_internal()?
-            }
-            config::EncryptionMode::ASym { algo: _, digest: _ } => {
-                let key = key_store
-                    .getKey(&env, self.key_id.to_owned(), JObject::null())
-                    .err_internal()?;
-                cipher.init(&env, 2, key.raw.as_obj()).err_internal()?;
-
-                cipher
-                    .doFinal(&env, encrypted_data.to_vec())
-                    .err_internal()?
-            }
-        };
-
-        Ok(decrypted)
-    }
-
-    /// Encrypts the given data using the Android KeyStore.
-    ///
-    /// # Arguments
-    ///
-    /// * `data` - The data to be encrypted.
-    ///
-    /// # Java Example
-    ///
-    /// ```java
-    /// KeyStore keyStore = KeyStore.getInstance(ANDROID_KEYSTORE);
-    /// keyStore.load(null);
-    /// PrivateKey privateKey = (PrivateKey) keyStore.getKey(KEYNAME, null);
-    /// PublicKey publicKey = keyStore.getCertificate(KEYNAME).getPublicKey();
-    /// Cipher cipher = Cipher.getInstance("RSA/ECB/PKCS1Padding");
-    /// byte[] encrypted;
-    /// cipher.init(Cipher.ENCRYPT_MODE, publicKey);
-    /// encrypted = cipher.doFinal(text.getBytes());
-    /// ```
-    ///
-    /// # Returns
-    ///
-    /// Returns a `Result` containing the encrypted data as a `Vec<u8>` if successful, or a `SecurityModuleError` if an error occurs.
-    #[instrument(skip(data))]
-    async fn encrypt_data(&self, data: &[u8]) -> Result<Vec<u8>, SecurityModuleError> {
-        info!("encrypting");
->>>>>>> 1f31adb0
 
         Ok(encrypted)
     }
@@ -365,71 +211,10 @@
         )
         .err_internal()?;
 
-<<<<<<< HEAD
         let key = key_store
             .getKey(&env, self.key_id.to_owned(), JObject::null())
             .err_internal()?;
         cipher.init(&env, 2, key.raw.as_obj()).err_internal()?;
-=======
-        // symetric encryption needs an IV
-        let encrypted = match config.mode {
-            config::EncryptionMode::Sym(_) => {
-                let key = key_store
-                    .getKey(&env, self.key_id().to_owned(), JObject::null())
-                    .err_internal()?;
-                cipher.init(&env, 1, key.raw.as_obj()).err_internal()?;
-                let iv = cipher.getIV(&env).err_internal()?;
-                let encrypted = cipher.doFinal(&env, data.to_vec()).err_internal()?;
-                store_iv(encrypted, iv)
-            }
-            config::EncryptionMode::ASym { algo: _, digest: _ } => {
-                let key = key_store
-                    .getCertificate(&env, self.key_id().to_owned())
-                    .err_internal()?
-                    .getPublicKey(&env)
-                    .err_internal()?;
-                cipher.init(&env, 1, key.raw.as_obj()).err_internal()?;
-                cipher.doFinal(&env, data.to_vec()).err_internal()?
-            }
-        };
-
-        Ok(encrypted)
-    }
-
-    /// Verifies the signature of the given data using the Android KeyStore.
-    ///
-    /// # Arguments
-    ///
-    /// * `data` - The data whose signature needs to be verified.
-    /// * `signature` - The signature to be verified.
-    ///
-    /// # Java Example
-    ///
-    /// ```java
-    /// KeyStore ks = KeyStore.getInstance("AndroidKeyStore");
-    /// ks.load(null);
-    /// KeyStore.Entry entry = ks.getEntry(alias, null);
-    /// if (!(entry instanceof PrivateKeyEntry)) {
-    ///     Log.w(TAG, "Not an instance of a PrivateKeyEntry");
-    ///     return false;
-    /// }
-    /// Signature s = Signature.getInstance("SHA256withECDSA");
-    /// s.initVerify(((PrivateKeyEntry) entry).getCertificate());
-    /// s.update(data);
-    /// boolean valid = s.verify(signature);
-    /// ```
-    ///
-    /// # Returns
-    ///
-    /// Returns a `Result` containing `true` if the signature is valid, `false` otherwise, or a `SecurityModuleError` if an error occurs.
-    #[instrument(skip(data, signature))]
-    async fn verify_signature(
-        &self,
-        data: &[u8],
-        signature: &[u8],
-    ) -> Result<bool, SecurityModuleError> {
-        info!("verifiying");
->>>>>>> 1f31adb0
 
         let decrypted = cipher
             .doFinal(&env, encrypted_data.to_vec())
@@ -452,23 +237,14 @@
             .getCertificate(&env, self.key_id.to_owned())
             .err_internal()?;
 
-<<<<<<< HEAD
         let _public_key = key.getPublicKey(&env).err_internal()?;
-=======
-        s.initVerify(&env, cert).err_internal()?;
->>>>>>> 1f31adb0
 
         todo!("turn public key into bytes");
     }
 
-<<<<<<< HEAD
     fn extract_key(&self) -> Result<Vec<u8>, CalError> {
         todo!()
     }
-=======
-        let signature_boxed = signature.to_vec().into_boxed_slice();
-        let output = s.verify(&env, signature_boxed).err_internal()?;
->>>>>>> 1f31adb0
 
     fn start_dh_exchange(&self) -> Result<DHExchange, CalError> {
         todo!()
