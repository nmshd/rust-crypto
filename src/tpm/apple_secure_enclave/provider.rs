--- conflicted
+++ resolved
@@ -300,9 +300,6 @@
     }
 
     fn get_all_keys(&self) -> Result<Vec<(String, Spec)>, CalError> {
-<<<<<<< HEAD
-        todo!()
-=======
         if self.storage_manager.is_none() {
             return Err(CalError::failed_operation(
                 "This is an ephemeral provider, it cannot have stored keys".to_owned(),
@@ -311,6 +308,5 @@
             ));
         }
         Ok(self.storage_manager.as_ref().unwrap().get_all_keys())
->>>>>>> aa978060
     }
 }