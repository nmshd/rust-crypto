--- conflicted
+++ resolved
@@ -48,7 +48,6 @@
     /// A `Result` that, on success, contains `Ok(())`, indicating that the key was created successfully.
     /// On failure, it returns a `SecurityModuleError`.
     #[instrument]
-<<<<<<< HEAD
     fn create_key(
         &mut self,
         key_id: &str,
@@ -65,13 +64,6 @@
         let alg_id: PCWSTR = match self.key_algo.as_ref().unwrap() {
             AsymmetricEncryption::Rsa(key_bits) => {
                 let key_bits_u32: u32 = (*key_bits).into();
-=======
-    fn create_key(&mut self, key_id: &str) -> Result<(), SecurityModuleError> {
-        let mut key_handle = NCRYPT_KEY_HANDLE::default();
-        let alg_id: PCWSTR = match self.key_algo.as_ref().unwrap() {
-            AsymmetricEncryption::Rsa(key_bits) => {
-                let key_bits_u32: u32 = key_bits.clone().into();
->>>>>>> bfca00c6
                 let rsa_alg_id: String = format!("RSA{}", key_bits_u32);
                 PCWSTR(rsa_alg_id.as_ptr() as *const u16)
             }
@@ -101,11 +93,7 @@
 
         if let AsymmetricEncryption::Rsa(key_bits) = self.key_algo.as_ref().unwrap() {
             // Set the key length for RSA keys
-<<<<<<< HEAD
             let key_length: u32 = (*key_bits).into();
-=======
-            let key_length: u32 = key_bits.clone().into();
->>>>>>> bfca00c6
             let key_length_bytes = key_length.to_le_bytes(); // Convert the key length to bytes
             if unsafe {
                 NCryptSetProperty(
@@ -210,7 +198,6 @@
     /// A `Result` that, on success, contains `Ok(())`, indicating that the key was loaded successfully.
     /// On failure, it returns a `SecurityModuleError`.
     #[instrument]
-<<<<<<< HEAD
     fn load_key(
         &mut self,
         key_id: &str,
@@ -223,9 +210,6 @@
         self.hash = Some(config.hash);
         self.key_usages = Some(config.key_usages.clone());
 
-=======
-    fn load_key(&mut self, key_id: &str) -> Result<(), SecurityModuleError> {
->>>>>>> bfca00c6
         let mut key_handle = NCRYPT_KEY_HANDLE::default();
         let key_cu16 = PCWSTR(key_id.as_ptr() as *const u16);
 
