--- conflicted
+++ resolved
@@ -126,21 +126,12 @@
             }
             #[cfg(feature = "android")]
             TpmType::Android(tpm_type) => match tpm_type {
-<<<<<<< HEAD
-
-                AndroidTpmType::Knox => Arc::new(Mutex::new(
-                    crate::tpm::android::knox::KnoxProvider::new(),
-                )),
                 AndroidTpmType::Keystore => Arc::new(Mutex::new(
                     crate::tpm::android::AndroidProvider::new(key_id),
                 )),
-
-=======
-                AndroidTpmType::Keystore => Arc::new(Mutex::new(
-                    crate::tpm::android::AndroidProvider::new(key_id),
+               AndroidTpmType::Knox => Arc::new(Mutex::new(
+                    crate::tpm::android::knox::KnoxProvider::new(),
                 )),
-                AndroidTpmType::Knox => todo!(),
->>>>>>> e215f72b
             },
             TpmType::None => todo!(),
         }
