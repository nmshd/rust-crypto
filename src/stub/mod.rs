#![allow(unused)]
#![allow(dead_code)]

use std::{collections::HashSet, hash::Hash};

use async_trait::async_trait;

use crate::common::{
    config::{KeyPairSpec, KeySpec, ProviderConfig, ProviderImplConfig, SecurityLevel},
    error::SecurityModuleError,
    traits::{
        key_handle::KeyPairHandleImpl,
        module_provider::{ProviderFactory, ProviderImpl},
    },
    DHExchange, KeyHandle, KeyPairHandle,
};

const PROVIDER_NAME: &str = "STUB_PROVIDER";

pub struct StubProviderFactory {}

#[async_trait]
impl ProviderFactory for StubProviderFactory {
    fn get_name(&self) -> String {
        return PROVIDER_NAME.to_owned();
    }

<<<<<<< HEAD
    async fn get_capabilities(&self, impl_config: ProviderImplConfig) -> ProviderConfig {
=======
    async fn get_capabilities(&mut self, impl_config: ProviderImplConfig) -> ProviderConfig {
>>>>>>> e93eeff3
        return ProviderConfig {
            min_security_level: SecurityLevel::Software,
            max_security_level: SecurityLevel::Software,
            supported_asym_spec: HashSet::new(),
            supported_ciphers: HashSet::new(),
            supported_hashes: HashSet::new(),
        };
    }

    async fn create_provider(&self, impl_config: ProviderImplConfig) -> Box<dyn ProviderImpl> {
        return Box::new(StubProvider {});
    }
}

pub struct StubProvider {}

#[async_trait]
impl ProviderImpl for StubProvider {
    async fn create_key(&mut self, spec: KeySpec) -> Result<KeyHandle, SecurityModuleError> {
        todo!()
    }

    async fn load_key(&mut self, id: String) -> Result<KeyHandle, SecurityModuleError> {
        todo!()
    }

    async fn create_key_pair(
        &mut self,
        spec: KeyPairSpec,
    ) -> Result<KeyPairHandle, SecurityModuleError> {
        Ok(KeyPairHandle {
            implementation: Box::new(StubKeyPairHandle),
        })
    }

    async fn load_key_pair(&mut self, id: String) -> Result<KeyPairHandle, SecurityModuleError> {
        todo!()
    }

    async fn import_key(
        &mut self,
        spec: KeySpec,
        data: &[u8],
    ) -> Result<KeyHandle, SecurityModuleError> {
        todo!()
    }

    async fn import_key_pair(
        &mut self,
        spec: KeyPairSpec,
        public_key: &[u8],
        private_key: &[u8],
    ) -> Result<KeyPairHandle, SecurityModuleError> {
        todo!()
    }

    async fn import_public_key(
        &mut self,
        spec: KeyPairSpec,
        public_key: &[u8],
    ) -> Result<KeyPairHandle, SecurityModuleError> {
        todo!()
    }

    async fn start_ephemeral_dh_exchange(
        &mut self,
        spec: KeyPairSpec,
    ) -> Result<DHExchange, SecurityModuleError> {
        todo!()
    }

    fn provider_name(&self) -> String {
        PROVIDER_NAME.to_owned()
    }
}

struct StubKeyPairHandle;

#[async_trait]
impl KeyPairHandleImpl for StubKeyPairHandle {
    async fn sign_data(&self, data: &[u8]) -> Result<Vec<u8>, SecurityModuleError> {
        Ok(data.to_vec())
    }

    async fn verify_signature(
        &self,
        data: &[u8],
        signature: &[u8],
    ) -> Result<bool, SecurityModuleError> {
        return Ok(data == signature);
    }

    async fn encrypt_data(&self, data: &[u8]) -> Result<Vec<u8>, SecurityModuleError> {
        todo!()
    }

    async fn decrypt_data(&self, encrypted_data: &[u8]) -> Result<Vec<u8>, SecurityModuleError> {
        todo!()
    }

    async fn get_public_key(&self) -> Result<Vec<u8>, SecurityModuleError> {
        todo!()
    }

    async fn extract_key(&self) -> Result<Vec<u8>, SecurityModuleError> {
        todo!()
    }

    fn start_dh_exchange(&self) -> Result<DHExchange, SecurityModuleError> {
        todo!()
    }
}<|MERGE_RESOLUTION|>--- conflicted
+++ resolved
@@ -25,11 +25,7 @@
         return PROVIDER_NAME.to_owned();
     }
 
-<<<<<<< HEAD
-    async fn get_capabilities(&self, impl_config: ProviderImplConfig) -> ProviderConfig {
-=======
     async fn get_capabilities(&mut self, impl_config: ProviderImplConfig) -> ProviderConfig {
->>>>>>> e93eeff3
         return ProviderConfig {
             min_security_level: SecurityLevel::Software,
             max_security_level: SecurityLevel::Software,
