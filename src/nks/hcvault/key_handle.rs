--- conflicted
+++ resolved
@@ -1,11 +1,10 @@
+use super::NksProvider;
+use base64::{decode, engine::general_purpose, Engine};
 use std::error::Error;
 use std::fs;
 use std::fs::File;
 use std::io::Read;
-use super::NksProvider;
-use base64::{engine::general_purpose, Engine, decode};
 use tracing::instrument;
-
 
 //TODO use CAL once it can compile
 use crate::common::{
@@ -19,27 +18,31 @@
 //use ed25519_dalek::{Signature, Signer, SigningKey, Verifier, VerifyingKey};
 use openssl::hash::MessageDigest;
 use openssl::pkey::PKey;
+use openssl::pkey::{Private, Public};
 use openssl::rsa::{Padding, Rsa};
 use openssl::sign::{Signer as RSASigner, Verifier as RSAVerifier};
-use openssl::pkey::{ Public, Private};
 use serde_json::{json, Value};
+use sodiumoxide::crypto::sign;
 use sodiumoxide::crypto::{box_, scalarmult, secretbox};
-use sodiumoxide::crypto::sign;
-
+
+use crate::nks::NksConfig;
+use crate::SecurityModuleError::InitializationError;
 use x25519_dalek::{
     PublicKey as X25519PublicKey, PublicKey, StaticSecret as X25519StaticSecret, StaticSecret,
 };
-use crate::nks::NksConfig;
-use crate::SecurityModuleError::InitializationError;
 
 impl KeyHandle for NksProvider {
     #[tracing::instrument]
-    fn sign_data(&self,
-                 _data: &[u8],
-    ) -> Result<Vec<u8>, SecurityModuleError> {
-
+    fn sign_data(&self, _data: &[u8]) -> Result<Vec<u8>, SecurityModuleError> {
         // Determine the key algorithm based on the key or some other means
-        let key_algorithm = self.config.as_ref().unwrap().as_any().downcast_ref::<NksConfig>().unwrap().key_algorithm;
+        let key_algorithm = self
+            .config
+            .as_ref()
+            .unwrap()
+            .as_any()
+            .downcast_ref::<NksConfig>()
+            .unwrap()
+            .key_algorithm;
         let data = _data;
 
         if (self.private_key.is_empty() || data.is_empty()) {
@@ -54,8 +57,12 @@
                     let pkey = PKey::from_rsa(rsa).map_err(|_| SecurityModuleError::KeyError)?;
                     let mut signer = RSASigner::new(MessageDigest::sha256(), &pkey)
                         .map_err(|_| SecurityModuleError::SigningFailed)?;
-                    signer.update(data).map_err(|_| SecurityModuleError::SigningFailed)?;
-                    signer.sign_to_vec().map_err(|_| SecurityModuleError::SigningFailed)
+                    signer
+                        .update(data)
+                        .map_err(|_| SecurityModuleError::SigningFailed)?;
+                    signer
+                        .sign_to_vec()
+                        .map_err(|_| SecurityModuleError::SigningFailed)
                 }
                 AsymmetricEncryption::Ecc(ecdsa) => {
                     // ECC signing method
@@ -69,17 +76,23 @@
         }
     }
 
-
     #[tracing::instrument]
-    fn decrypt_data(&self,
-                    _encrypted_data: &[u8],
-                    ) -> Result<Vec<u8>, SecurityModuleError> {
+    fn decrypt_data(&self, _encrypted_data: &[u8]) -> Result<Vec<u8>, SecurityModuleError> {
         // Determine the key algorithm based on the key or some other means
-        let key_algorithm = self.config.as_ref().unwrap().as_any().downcast_ref::<NksConfig>().unwrap().key_algorithm;
+        let key_algorithm = self
+            .config
+            .as_ref()
+            .unwrap()
+            .as_any()
+            .downcast_ref::<NksConfig>()
+            .unwrap()
+            .key_algorithm;
         let encrypted_data = _encrypted_data;
 
         if self.private_key.is_empty() || encrypted_data.is_empty() {
-            return Err(InitializationError("Private key or encrypted data is empty".to_string()));
+            return Err(InitializationError(
+                "Private key or encrypted data is empty".to_string(),
+            ));
         } else {
             match key_algorithm {
                 AsymmetricEncryption::Rsa(rsa) => {
@@ -88,27 +101,45 @@
                         .map_err(|_| SecurityModuleError::KeyError)?;
                     let mut decrypted_data = vec![0; rsa.size() as usize];
                     rsa.private_decrypt(encrypted_data, &mut decrypted_data, Padding::PKCS1)
-                        .map_err(|_| SecurityModuleError::DecryptionError("RSA decryption failed".to_string()))?;
-                    let last_non_zero_pos = decrypted_data.iter().rposition(|&x| x != 0).unwrap_or(0) + 1;
+                        .map_err(|_| {
+                            SecurityModuleError::DecryptionError(
+                                "RSA decryption failed".to_string(),
+                            )
+                        })?;
+                    let last_non_zero_pos =
+                        decrypted_data.iter().rposition(|&x| x != 0).unwrap_or(0) + 1;
 
                     let (decrypted_data, _) = decrypted_data.split_at(last_non_zero_pos);
 
                     Ok(decrypted_data.to_vec())
                 }
                 AsymmetricEncryption::Ecc(ecdh) => {
-                    let public_key_bytes = BASE64_STANDARD.decode(self.public_key.as_bytes()).expect("Invalid public key base64");
-                    let private_key_bytes = BASE64_STANDARD.decode(self.private_key.as_bytes()).expect("Invalid private key base64");
-
-                    let public_key = box_::PublicKey::from_slice(&public_key_bytes).expect("Invalid public key");
-                    let private_key = box_::SecretKey::from_slice(&private_key_bytes).expect("Invalid private key");
+                    let public_key_bytes = BASE64_STANDARD
+                        .decode(self.public_key.as_bytes())
+                        .expect("Invalid public key base64");
+                    let private_key_bytes = BASE64_STANDARD
+                        .decode(self.private_key.as_bytes())
+                        .expect("Invalid private key base64");
+
+                    let public_key =
+                        box_::PublicKey::from_slice(&public_key_bytes).expect("Invalid public key");
+                    let private_key = box_::SecretKey::from_slice(&private_key_bytes)
+                        .expect("Invalid private key");
 
                     // Split the encrypted data into the nonce and the encrypted message
-                    let (nonce_bytes, encrypted_message) = _encrypted_data.split_at(box_::NONCEBYTES);
+                    let (nonce_bytes, encrypted_message) =
+                        _encrypted_data.split_at(box_::NONCEBYTES);
                     let nonce = box_::Nonce::from_slice(nonce_bytes).expect("Invalid nonce");
 
                     // Decrypt the message
-                    let decrypted_message = box_::open(encrypted_message, &nonce, &public_key, &private_key)
-                        .map_err(|_| SecurityModuleError::DecryptionError("Decryption failed".to_string()))?;
+                    let decrypted_message =
+                        box_::open(encrypted_message, &nonce, &public_key, &private_key).map_err(
+                            |_| {
+                                SecurityModuleError::DecryptionError(
+                                    "Decryption failed".to_string(),
+                                )
+                            },
+                        )?;
 
                     Ok(decrypted_message)
                 }
@@ -118,14 +149,21 @@
     }
 
     #[tracing::instrument]
-    fn encrypt_data(&self,
-                    _data: &[u8],
-                    ) -> Result<Vec<u8>, SecurityModuleError> {
-        let key_algorithm = self.config.as_ref().unwrap().as_any().downcast_ref::<NksConfig>().unwrap().key_algorithm;
+    fn encrypt_data(&self, _data: &[u8]) -> Result<Vec<u8>, SecurityModuleError> {
+        let key_algorithm = self
+            .config
+            .as_ref()
+            .unwrap()
+            .as_any()
+            .downcast_ref::<NksConfig>()
+            .unwrap()
+            .key_algorithm;
         let data = _data;
 
         if self.private_key.is_empty() || data.is_empty() {
-            return Err(InitializationError("Private key or data is empty".to_string()));
+            return Err(InitializationError(
+                "Private key or data is empty".to_string(),
+            ));
         } else {
             match key_algorithm {
                 AsymmetricEncryption::Rsa(rsa) => {
@@ -134,21 +172,32 @@
                         .map_err(|_| SecurityModuleError::KeyError)?;
                     let mut encrypted_data = vec![0; rsa.size() as usize];
                     rsa.public_encrypt(data, &mut encrypted_data, Padding::PKCS1)
-                        .map_err(|_| SecurityModuleError::EncryptionError("RSA encryption failed".to_string()))?;
+                        .map_err(|_| {
+                            SecurityModuleError::EncryptionError(
+                                "RSA encryption failed".to_string(),
+                            )
+                        })?;
                     Ok(encrypted_data)
                 }
                 AsymmetricEncryption::Ecc(ecdh) => {
-                    let public_key_bytes = BASE64_STANDARD.decode(self.public_key.as_bytes()).expect("Invalid public key base64");
-                    let private_key_bytes = BASE64_STANDARD.decode(self.private_key.as_bytes()).expect("Invalid private key base64");
-
-                    let public_key = box_::PublicKey::from_slice(&public_key_bytes).expect("Invalid public key");
-                    let private_key = box_::SecretKey::from_slice(&private_key_bytes).expect("Invalid private key");
+                    let public_key_bytes = BASE64_STANDARD
+                        .decode(self.public_key.as_bytes())
+                        .expect("Invalid public key base64");
+                    let private_key_bytes = BASE64_STANDARD
+                        .decode(self.private_key.as_bytes())
+                        .expect("Invalid private key base64");
+
+                    let public_key =
+                        box_::PublicKey::from_slice(&public_key_bytes).expect("Invalid public key");
+                    let private_key = box_::SecretKey::from_slice(&private_key_bytes)
+                        .expect("Invalid private key");
 
                     let nonce = box_::gen_nonce();
                     let encrypted_message = box_::seal(data, &nonce, &public_key, &private_key);
 
                     // Concatenate the nonce and the encrypted message into a single Vec<u8>
-                    let mut result = Vec::with_capacity(nonce.as_ref().len() + encrypted_message.len());
+                    let mut result =
+                        Vec::with_capacity(nonce.as_ref().len() + encrypted_message.len());
                     result.extend_from_slice(nonce.as_ref());
                     result.extend_from_slice(&encrypted_message);
                     Ok(result)
@@ -165,12 +214,21 @@
         _signature: &[u8],
     ) -> Result<bool, SecurityModuleError> {
         // Determine the key algorithm based on the key or some other means
-        let key_algorithm = self.config.as_ref().unwrap().as_any().downcast_ref::<NksConfig>().unwrap().key_algorithm;
+        let key_algorithm = self
+            .config
+            .as_ref()
+            .unwrap()
+            .as_any()
+            .downcast_ref::<NksConfig>()
+            .unwrap()
+            .key_algorithm;
         let data = _data;
         let signature = _signature;
 
         if self.public_key.is_empty() || data.is_empty() || signature.is_empty() {
-            return Err(InitializationError("Public key, data or signature is empty".to_string()));
+            return Err(InitializationError(
+                "Public key, data or signature is empty".to_string(),
+            ));
         } else {
             match key_algorithm {
                 AsymmetricEncryption::Rsa(rsa) => {
@@ -181,14 +239,24 @@
                     let pkey = PKey::from_rsa(rsa).map_err(|_| SecurityModuleError::KeyError)?;
                     let mut verifier = RSAVerifier::new(MessageDigest::sha256(), &pkey)
                         .map_err(|_| SecurityModuleError::VerificationFailed)?;
-                    verifier.update(data).map_err(|_| SecurityModuleError::VerificationFailed)?;
-                    Ok(verifier.verify(signature).map_err(|_| SecurityModuleError::VerificationFailed)?)
+                    verifier
+                        .update(data)
+                        .map_err(|_| SecurityModuleError::VerificationFailed)?;
+                    Ok(verifier
+                        .verify(signature)
+                        .map_err(|_| SecurityModuleError::VerificationFailed)?)
                 }
                 AsymmetricEncryption::Ecc(ecdsa) => {
                     // ECC signature verification method
-                    let signature_sig = Signature::from_slice(signature).map_err(|_| SecurityModuleError::InvalidSignature)?;
-                    let public_key_bytes = BASE64_STANDARD.decode(&self.public_key).map_err(|_| SecurityModuleError::InvalidPublicKey)?;
-                    let verifying_result = VerifyingKey::from_bytes(<&[u8; 32]>::try_from(public_key_bytes.as_slice()).map_err(|_| SecurityModuleError::InvalidPublicKey)?);
+                    let signature_sig = Signature::from_slice(signature)
+                        .map_err(|_| SecurityModuleError::InvalidSignature)?;
+                    let public_key_bytes = BASE64_STANDARD
+                        .decode(&self.public_key)
+                        .map_err(|_| SecurityModuleError::InvalidPublicKey)?;
+                    let verifying_result = VerifyingKey::from_bytes(
+                        <&[u8; 32]>::try_from(public_key_bytes.as_slice())
+                            .map_err(|_| SecurityModuleError::InvalidPublicKey)?,
+                    );
                     match verifying_result {
                         Ok(verifying_key) => Ok(verifying_key.verify(data, &signature_sig).is_ok()),
                         Err(_) => Err(SecurityModuleError::VerificationFailed),
@@ -198,8 +266,6 @@
             }
         }
     }
-
-
 }
 
 /// Adds a new signature to the secrets JSON object.
@@ -216,7 +282,12 @@
 /// # Returns
 ///
 /// A `Result<Option<Value>, SecurityModuleError>` that, on success, contains the updated secrets JSON object. If the `secrets_json` is `None` or if the `signatures` array is not found, it returns a `SecurityModuleError::NksError`.
-pub fn add_signature_to_secrets(mut secrets_json: Option<Value>, signature: Vec<u8>, id: &str, hash_algorithm: &str) -> Result<Option<Value>, SecurityModuleError> {
+pub fn add_signature_to_secrets(
+    mut secrets_json: Option<Value>,
+    signature: Vec<u8>,
+    id: &str,
+    hash_algorithm: &str,
+) -> Result<Option<Value>, SecurityModuleError> {
     // Convert the signature to a base64 string
     let signature_base64 = general_purpose::STANDARD.encode(&signature);
 
@@ -242,7 +313,6 @@
         println!("Secrets JSON is empty");
         Err(SecurityModuleError::NksError)
     }
-<<<<<<< HEAD
 }
 
 pub fn decode_base64_private_key(private_key_base64: &str) -> StaticSecret {
@@ -252,8 +322,4 @@
         .expect("Invalid private key base64");
     let x25519_private_key = X25519StaticSecret::from(*array_ref![private_key_bytes, 0, 32]);
     return x25519_private_key;
-=======
-
-
->>>>>>> 04dcc0de
 }