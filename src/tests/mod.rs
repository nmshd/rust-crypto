pub mod common;

#[cfg(feature = "hsm")]
pub mod hsm;
<<<<<<< HEAD
mod tpm;
mod nks;
=======

#[cfg(feature = "tpm")]
mod tpm;
>>>>>>> e215f72b
<|MERGE_RESOLUTION|>--- conflicted
+++ resolved
@@ -2,11 +2,7 @@
 
 #[cfg(feature = "hsm")]
 pub mod hsm;
-<<<<<<< HEAD
-mod tpm;
-mod nks;
-=======
 
 #[cfg(feature = "tpm")]
 mod tpm;
->>>>>>> e215f72b
+mod nks;