pub mod common;

#[cfg(feature = "hsm")]
pub mod hsm;
<<<<<<< HEAD
=======

#[cfg(feature = "tpm")]
>>>>>>> a03197dc
mod tpm;
mod nks;<|MERGE_RESOLUTION|>--- conflicted
+++ resolved
@@ -2,10 +2,7 @@
 
 #[cfg(feature = "hsm")]
 pub mod hsm;
-<<<<<<< HEAD
-=======
 
 #[cfg(feature = "tpm")]
->>>>>>> a03197dc
 mod tpm;
 mod nks;