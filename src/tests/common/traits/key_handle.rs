use crate::{
    common::{
        crypto::{
            algorithms::{
                encryption::{
                    AsymmetricEncryption, BlockCiphers, EccCurves, EccSchemeAlgorithm,
                    SymmetricMode,
                },
                hashes::{Hash, Sha2Bits},
                KeyBits,
            },
            KeyUsage,
        },
        factory::SecurityModule,
    },
    tests::common::traits::setup_security_module,
<<<<<<< HEAD
=======
    tpm::{core::instance::TpmType, TpmConfig},
>>>>>>> f31a4aeb
};
use test_case::test_matrix;
#[cfg(feature = "hsm")]
use crate::hsm::core::instance::HsmType;
#[cfg(feature = "tpm")]
use crate::tpm::core::instance::TpmType;

// #[test_matrix(
//     [SecurityModule::Tpm(TpmType::Linux),
//      SecurityModule::Tpm(TpmType::Windows),
//      SecurityModule::Hsm(HsmType::NitroKey)]
// )]
#[test_matrix(
    [SecurityModule::Nks]
)]
fn test_sign_and_verify_rsa(module: SecurityModule) {
    let provider = setup_security_module(module);

    let config = TpmConfig::new(
        AsymmetricEncryption::Rsa(KeyBits::Bits4096),
        BlockCiphers::Aes(SymmetricMode::Gcm, KeyBits::Bits512),
        Hash::Sha2(Sha2Bits::Sha256),
        vec![KeyUsage::SignEncrypt, KeyUsage::ClientAuth],
    );

    provider
        .lock()
        .unwrap()
        .initialize_module()
        .expect("Failed to initialize module");
    provider
        .lock()
        .unwrap()
        .create_key("test_rsa_key", config)
        .expect("Failed to create RSA key");

    let data = b"Hello, World!";
    let signature = provider
        .lock()
        .unwrap()
        .sign_data(data)
        .expect("Failed to sign data");

    assert!(provider
        .lock()
        .unwrap()
        .verify_signature(data, &signature)
        .unwrap());
}

// #[test_matrix(
//     [SecurityModule::Tpm(TpmType::Linux),
//      SecurityModule::Tpm(TpmType::Windows),
//      SecurityModule::Hsm(HsmType::NitroKey)]
// )]
#[test_matrix(
    [SecurityModule::Nks]
)]
fn test_sign_and_verify_ecdsa(module: SecurityModule) {
    let provider = setup_security_module(module);

    let config = TpmConfig::new(
        AsymmetricEncryption::Ecc(EccSchemeAlgorithm::EcDsa(EccCurves::Curve25519)),
        BlockCiphers::Aes(SymmetricMode::Gcm, KeyBits::Bits512),
        Hash::Sha2(Sha2Bits::Sha256),
        vec![KeyUsage::SignEncrypt, KeyUsage::ClientAuth],
    );

    provider
        .lock()
        .unwrap()
        .initialize_module()
        .expect("Failed to initialize module");
    provider
        .lock()
        .unwrap()
        .create_key("test_ecdsa_key", config)
        .expect("Failed to create ECDSA key");

    let data = b"Hello, World!";
    let signature = provider
        .lock()
        .unwrap()
        .sign_data(data)
        .expect("Failed to sign data");

    assert!(provider
        .lock()
        .unwrap()
        .verify_signature(data, &signature)
        .unwrap());
}

// #[test_matrix(
//     [SecurityModule::Tpm(TpmType::Linux),
//      SecurityModule::Tpm(TpmType::Windows),
//      SecurityModule::Hsm(HsmType::NitroKey)]
// )]
#[test_matrix(
    [SecurityModule::Nks]
)]
fn test_encrypt_and_decrypt_rsa(module: SecurityModule) {
    let provider = setup_security_module(module);

    let config = TpmConfig::new(
        AsymmetricEncryption::Rsa(KeyBits::Bits4096),
        BlockCiphers::Aes(SymmetricMode::Gcm, KeyBits::Bits512),
        Hash::Sha2(Sha2Bits::Sha256),
        vec![KeyUsage::Decrypt, KeyUsage::SignEncrypt],
    );

    provider
        .lock()
        .unwrap()
        .initialize_module()
        .expect("Failed to initialize module");
    provider
        .lock()
        .unwrap()
        .create_key("test_rsa_key", config)
        .expect("Failed to create RSA key");

    let data = b"Hello, World!";
    let encrypted_data = provider
        .lock()
        .unwrap()
        .encrypt_data(data)
        .expect("Failed to encrypt data");
    let decrypted_data = provider
        .lock()
        .unwrap()
        .decrypt_data(&encrypted_data)
        .expect("Failed to decrypt data");

    assert_eq!(data, decrypted_data.as_slice());
}

// #[test_matrix(
//     [SecurityModule::Tpm(TpmType::Linux),
//      SecurityModule::Tpm(TpmType::Windows),
//      SecurityModule::Hsm(HsmType::NitroKey)]
// )]
#[test_matrix(
    [SecurityModule::Nks]
)]
fn test_encrypt_and_decrypt_ecdh(module: SecurityModule) {
    let provider = setup_security_module(module);

    let config = TpmConfig::new(
        AsymmetricEncryption::Ecc(EccSchemeAlgorithm::EcDh(EccCurves::Curve25519)),
        BlockCiphers::Aes(SymmetricMode::Gcm, KeyBits::Bits512),
        Hash::Sha2(Sha2Bits::Sha256),
        vec![KeyUsage::SignEncrypt, KeyUsage::Decrypt],
    );

    provider
        .lock()
        .unwrap()
        .initialize_module()
        .expect("Failed to initialize module");
    provider
        .lock()
        .unwrap()
        .create_key("test_ecdh_key", config)
        .expect("Failed to create ECDH key");

    let data = b"Hello, World!";
    let encrypted_data = provider
        .lock()
        .unwrap()
        .encrypt_data(data)
        .expect("Failed to encrypt data");
    let decrypted_data = provider
        .lock()
        .unwrap()
        .decrypt_data(&encrypted_data)
        .expect("Failed to decrypt data");

    assert_eq!(data, decrypted_data.as_slice());
}<|MERGE_RESOLUTION|>--- conflicted
+++ resolved
@@ -1,3 +1,7 @@
+#[cfg(feature = "hsm")]
+use crate::hsm::core::instance::HsmType;
+#[cfg(feature = "tpm")]
+use crate::tpm::core::instance::TpmType;
 use crate::{
     common::{
         crypto::{
@@ -14,16 +18,8 @@
         factory::SecurityModule,
     },
     tests::common::traits::setup_security_module,
-<<<<<<< HEAD
-=======
-    tpm::{core::instance::TpmType, TpmConfig},
->>>>>>> f31a4aeb
 };
 use test_case::test_matrix;
-#[cfg(feature = "hsm")]
-use crate::hsm::core::instance::HsmType;
-#[cfg(feature = "tpm")]
-use crate::tpm::core::instance::TpmType;
 
 // #[test_matrix(
 //     [SecurityModule::Tpm(TpmType::Linux),
