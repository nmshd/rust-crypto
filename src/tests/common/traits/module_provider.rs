--- conflicted
+++ resolved
@@ -1,28 +1,21 @@
 use super::setup_security_module;
-use crate::{
-    common::{
-        crypto::{
-            algorithms::{
-                encryption::{AsymmetricEncryption, BlockCiphers, SymmetricMode},
-                hashes::{Hash, Sha2Bits},
-                KeyBits,
-            },
-            KeyUsage,
+use crate::common::{
+    crypto::{
+        algorithms::{
+            encryption::{AsymmetricEncryption, BlockCiphers, SymmetricMode},
+            hashes::{Hash, Sha2Bits},
+            KeyBits,
         },
-        factory::SecurityModule,
+        KeyUsage,
     },
-<<<<<<< HEAD
-=======
-    hsm::core::instance::HsmType,
-    tpm::{core::instance::TpmType, TpmConfig},
->>>>>>> f31a4aeb
+    factory::SecurityModule,
 };
 use test_case::test_matrix;
 
 #[cfg(feature = "hsm")]
 use crate::hsm::core::instance::HsmType;
 #[cfg(feature = "tpm")]
-use crate::tpm::core::instance::TpmType;
+use crate::tpm::{core::instance::TpmType, TpmConfig};
 
 // #[test_matrix(
 //     [SecurityModule::Tpm(TpmType::Linux),
